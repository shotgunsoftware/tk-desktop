<?xml version="1.0" encoding="UTF-8"?>
<ui version="4.0">
 <class>DesktopWindow</class>
 <widget class="QMainWindow" name="DesktopWindow">
  <property name="geometry">
   <rect>
    <x>0</x>
    <y>0</y>
    <width>427</width>
    <height>715</height>
   </rect>
  </property>
  <property name="mouseTracking">
   <bool>true</bool>
  </property>
  <property name="windowTitle">
   <string>Shotgun</string>
  </property>
  <property name="windowIcon">
   <iconset resource="resources.qrc">
    <normaloff>:/tk-desktop/default_systray_icon.png</normaloff>:/tk-desktop/default_systray_icon.png</iconset>
  </property>
  <property name="dockNestingEnabled">
   <bool>false</bool>
  </property>
  <property name="unifiedTitleAndToolBarOnMac">
   <bool>true</bool>
  </property>
  <widget class="QWidget" name="center">
   <property name="sizePolicy">
    <sizepolicy hsizetype="Preferred" vsizetype="Preferred">
     <horstretch>0</horstretch>
     <verstretch>0</verstretch>
    </sizepolicy>
   </property>
   <property name="mouseTracking">
    <bool>true</bool>
   </property>
   <layout class="QVBoxLayout" name="border_layout">
    <property name="spacing">
     <number>0</number>
    </property>
    <property name="margin">
     <number>0</number>
    </property>
    <item>
     <widget class="QWidget" name="banners" native="true">
      <property name="autoFillBackground">
       <bool>true</bool>
      </property>
      <layout class="QVBoxLayout" name="verticalLayout_4">
       <property name="spacing">
        <number>1</number>
       </property>
       <property name="margin">
        <number>0</number>
       </property>
      </layout>
     </widget>
    </item>
    <item>
     <widget class="QFrame" name="header">
      <property name="frameShape">
       <enum>QFrame::NoFrame</enum>
      </property>
      <property name="frameShadow">
       <enum>QFrame::Raised</enum>
      </property>
      <layout class="QHBoxLayout" name="horizontalLayout_2" stretch="0,0">
       <property name="spacing">
        <number>20</number>
       </property>
       <property name="leftMargin">
        <number>20</number>
       </property>
       <property name="topMargin">
        <number>0</number>
       </property>
       <property name="rightMargin">
        <number>20</number>
       </property>
       <property name="bottomMargin">
        <number>0</number>
       </property>
       <item>
        <widget class="QPushButton" name="apps_button">
         <property name="sizePolicy">
          <sizepolicy hsizetype="Minimum" vsizetype="Fixed">
           <horstretch>0</horstretch>
           <verstretch>0</verstretch>
          </sizepolicy>
         </property>
         <property name="minimumSize">
          <size>
           <width>0</width>
           <height>0</height>
          </size>
         </property>
         <property name="mouseTracking">
          <bool>true</bool>
         </property>
         <property name="focusPolicy">
          <enum>Qt::NoFocus</enum>
         </property>
         <property name="text">
          <string>Apps</string>
         </property>
         <property name="flat">
          <bool>true</bool>
         </property>
        </widget>
       </item>
       <item>
        <spacer name="header_spacer_5">
         <property name="orientation">
          <enum>Qt::Horizontal</enum>
         </property>
         <property name="sizeHint" stdset="0">
          <size>
           <width>40</width>
           <height>20</height>
          </size>
         </property>
        </spacer>
       </item>
      </layout>
     </widget>
    </item>
    <item>
     <widget class="QStackedWidget" name="stack">
      <property name="currentIndex">
       <number>0</number>
      </property>
      <widget class="QWidget" name="project_browser_page">
       <layout class="QVBoxLayout" name="verticalLayout">
        <property name="spacing">
         <number>0</number>
        </property>
        <property name="margin">
         <number>0</number>
        </property>
        <item>
         <widget class="QFrame" name="subheader">
          <property name="sizePolicy">
           <sizepolicy hsizetype="Preferred" vsizetype="Minimum">
            <horstretch>0</horstretch>
            <verstretch>0</verstretch>
           </sizepolicy>
          </property>
          <property name="maximumSize">
           <size>
            <width>16777215</width>
            <height>60</height>
           </size>
          </property>
          <property name="frameShape">
           <enum>QFrame::NoFrame</enum>
          </property>
          <property name="frameShadow">
           <enum>QFrame::Plain</enum>
          </property>
          <property name="lineWidth">
           <number>1</number>
          </property>
          <property name="midLineWidth">
           <number>0</number>
          </property>
          <layout class="QHBoxLayout" name="horizontalLayout">
           <property name="spacing">
            <number>15</number>
           </property>
           <property name="leftMargin">
            <number>20</number>
           </property>
           <property name="topMargin">
            <number>15</number>
           </property>
           <property name="rightMargin">
            <number>15</number>
           </property>
           <property name="bottomMargin">
            <number>15</number>
           </property>
           <item>
            <widget class="QLabel" name="subheader_label">
             <property name="mouseTracking">
              <bool>true</bool>
             </property>
             <property name="focusPolicy">
              <enum>Qt::WheelFocus</enum>
             </property>
             <property name="text">
              <string>PROJECTS</string>
             </property>
             <property name="textInteractionFlags">
              <set>Qt::NoTextInteraction</set>
             </property>
            </widget>
           </item>
           <item>
            <spacer name="spacer">
             <property name="orientation">
              <enum>Qt::Horizontal</enum>
             </property>
             <property name="sizeHint" stdset="0">
              <size>
               <width>40</width>
               <height>20</height>
              </size>
             </property>
            </spacer>
           </item>
           <item>
            <widget class="QFrame" name="search_frame">
             <property name="toolTip">
              <string>Search Projects</string>
             </property>
             <property name="frameShape">
              <enum>QFrame::StyledPanel</enum>
             </property>
             <property name="frameShadow">
              <enum>QFrame::Raised</enum>
             </property>
             <property name="collapsed" stdset="0">
              <bool>false</bool>
             </property>
             <layout class="QHBoxLayout" name="horizontalLayout_6">
              <property name="spacing">
               <number>2</number>
              </property>
              <property name="margin">
               <number>5</number>
              </property>
              <item>
               <widget class="QLabel" name="search_magnifier">
                <property name="sizePolicy">
                 <sizepolicy hsizetype="Fixed" vsizetype="Fixed">
                  <horstretch>0</horstretch>
                  <verstretch>0</verstretch>
                 </sizepolicy>
                </property>
                <property name="maximumSize">
                 <size>
                  <width>17</width>
                  <height>17</height>
                 </size>
                </property>
                <property name="toolTip">
                 <string>Search Projects</string>
                </property>
                <property name="text">
                 <string/>
                </property>
                <property name="pixmap">
                 <pixmap resource="resources.qrc">:/tk-desktop/search_dark.png</pixmap>
                </property>
                <property name="scaledContents">
                 <bool>true</bool>
                </property>
               </widget>
              </item>
              <item>
               <widget class="QLineEdit" name="search_text">
                <property name="toolTip">
                 <string>Search Projects</string>
                </property>
                <property name="placeholderText">
                 <string>Search Projects</string>
                </property>
               </widget>
              </item>
              <item>
               <widget class="QPushButton" name="search_button">
                <property name="sizePolicy">
                 <sizepolicy hsizetype="Fixed" vsizetype="Fixed">
                  <horstretch>0</horstretch>
                  <verstretch>0</verstretch>
                 </sizepolicy>
                </property>
                <property name="maximumSize">
                 <size>
                  <width>17</width>
                  <height>17</height>
                 </size>
                </property>
                <property name="focusPolicy">
                 <enum>Qt::NoFocus</enum>
                </property>
                <property name="toolTip">
                 <string>Clear search</string>
                </property>
                <property name="text">
                 <string/>
                </property>
                <property name="icon">
                 <iconset resource="resources.qrc">
                  <normaloff>:/tk-desktop/icon_inbox_clear.png</normaloff>:/tk-desktop/icon_inbox_clear.png</iconset>
                </property>
                <property name="iconSize">
                 <size>
                  <width>17</width>
                  <height>17</height>
                 </size>
                </property>
                <property name="flat">
                 <bool>true</bool>
                </property>
               </widget>
              </item>
             </layout>
            </widget>
           </item>
          </layout>
         </widget>
        </item>
        <item>
         <widget class="ActionListView" name="projects">
          <property name="sizePolicy">
           <sizepolicy hsizetype="MinimumExpanding" vsizetype="MinimumExpanding">
            <horstretch>0</horstretch>
            <verstretch>0</verstretch>
           </sizepolicy>
          </property>
          <property name="mouseTracking">
           <bool>true</bool>
          </property>
          <property name="focusPolicy">
           <enum>Qt::NoFocus</enum>
          </property>
          <property name="frameShape">
           <enum>QFrame::NoFrame</enum>
          </property>
          <property name="frameShadow">
           <enum>QFrame::Plain</enum>
          </property>
          <property name="lineWidth">
           <number>0</number>
          </property>
          <property name="horizontalScrollBarPolicy">
           <enum>Qt::ScrollBarAsNeeded</enum>
          </property>
          <property name="autoScroll">
           <bool>false</bool>
          </property>
          <property name="editTriggers">
           <set>QAbstractItemView::NoEditTriggers</set>
          </property>
          <property name="showDropIndicator" stdset="0">
           <bool>false</bool>
          </property>
          <property name="selectionMode">
           <enum>QAbstractItemView::SingleSelection</enum>
          </property>
          <property name="verticalScrollMode">
           <enum>QAbstractItemView::ScrollPerPixel</enum>
          </property>
          <property name="movement">
           <enum>QListView::Static</enum>
          </property>
          <property name="flow">
           <enum>QListView::LeftToRight</enum>
          </property>
          <property name="isWrapping" stdset="0">
           <bool>true</bool>
          </property>
          <property name="resizeMode">
           <enum>QListView::Adjust</enum>
          </property>
          <property name="layoutMode">
           <enum>QListView::SinglePass</enum>
          </property>
          <property name="spacing">
           <number>5</number>
          </property>
          <property name="viewMode">
           <enum>QListView::IconMode</enum>
          </property>
          <property name="uniformItemSizes">
           <bool>false</bool>
          </property>
          <property name="selectionRectVisible">
           <bool>false</bool>
          </property>
         </widget>
        </item>
       </layout>
      </widget>
      <widget class="QWidget" name="project_page">
       <layout class="QVBoxLayout" name="verticalLayout_2" stretch="0,0,0">
        <property name="spacing">
         <number>0</number>
        </property>
        <property name="margin">
         <number>0</number>
        </property>
        <item>
         <widget class="QFrame" name="project_subheader">
          <property name="sizePolicy">
           <sizepolicy hsizetype="Preferred" vsizetype="Preferred">
            <horstretch>0</horstretch>
            <verstretch>0</verstretch>
           </sizepolicy>
          </property>
          <property name="maximumSize">
           <size>
            <width>16777215</width>
            <height>60</height>
           </size>
          </property>
          <property name="frameShape">
           <enum>QFrame::NoFrame</enum>
          </property>
          <property name="frameShadow">
           <enum>QFrame::Plain</enum>
          </property>
          <property name="lineWidth">
           <number>1</number>
          </property>
          <property name="midLineWidth">
           <number>0</number>
          </property>
          <layout class="QHBoxLayout" name="horizontalLayout_4">
           <property name="spacing">
            <number>0</number>
           </property>
           <property name="margin">
            <number>0</number>
           </property>
           <item>
            <widget class="QPushButton" name="spacer_button_1">
             <property name="sizePolicy">
              <sizepolicy hsizetype="Fixed" vsizetype="Expanding">
               <horstretch>0</horstretch>
               <verstretch>0</verstretch>
              </sizepolicy>
             </property>
             <property name="minimumSize">
              <size>
               <width>10</width>
               <height>0</height>
              </size>
             </property>
             <property name="maximumSize">
              <size>
               <width>10</width>
               <height>16777215</height>
              </size>
             </property>
             <property name="baseSize">
              <size>
               <width>10</width>
               <height>0</height>
              </size>
             </property>
             <property name="focusPolicy">
              <enum>Qt::NoFocus</enum>
             </property>
             <property name="text">
              <string/>
             </property>
             <property name="flat">
              <bool>true</bool>
             </property>
            </widget>
           </item>
           <item>
            <widget class="QPushButton" name="project_arrow">
             <property name="maximumSize">
              <size>
               <width>30</width>
               <height>62</height>
              </size>
             </property>
             <property name="focusPolicy">
              <enum>Qt::NoFocus</enum>
             </property>
             <property name="toolTip">
              <string>Back to Projects</string>
             </property>
             <property name="text">
              <string/>
             </property>
             <property name="icon">
              <iconset resource="resources.qrc">
               <normaloff>:/tk-desktop/back_arrow.png</normaloff>:/tk-desktop/back_arrow.png</iconset>
             </property>
             <property name="iconSize">
              <size>
               <width>20</width>
               <height>20</height>
              </size>
             </property>
             <property name="flat">
              <bool>true</bool>
             </property>
            </widget>
           </item>
           <item>
            <spacer name="horizontalSpacer_2">
             <property name="orientation">
              <enum>Qt::Horizontal</enum>
             </property>
             <property name="sizeHint" stdset="0">
              <size>
               <width>40</width>
               <height>20</height>
              </size>
             </property>
            </spacer>
           </item>
           <item>
            <widget class="QLabel" name="project_icon">
             <property name="sizePolicy">
              <sizepolicy hsizetype="Minimum" vsizetype="Expanding">
               <horstretch>0</horstretch>
               <verstretch>0</verstretch>
              </sizepolicy>
             </property>
             <property name="maximumSize">
              <size>
               <width>42</width>
               <height>42</height>
              </size>
             </property>
             <property name="text">
              <string/>
             </property>
             <property name="pixmap">
              <pixmap resource="resources.qrc">:/tk-desktop/missing_thumbnail_project.png</pixmap>
             </property>
             <property name="scaledContents">
              <bool>true</bool>
             </property>
             <property name="margin">
              <number>5</number>
             </property>
            </widget>
           </item>
           <item>
            <widget class="QLabel" name="project_name">
             <property name="sizePolicy">
              <sizepolicy hsizetype="Preferred" vsizetype="MinimumExpanding">
               <horstretch>0</horstretch>
               <verstretch>0</verstretch>
              </sizepolicy>
             </property>
             <property name="maximumSize">
              <size>
               <width>280</width>
               <height>16777215</height>
              </size>
             </property>
             <property name="text">
              <string>Project</string>
             </property>
             <property name="margin">
              <number>5</number>
             </property>
            </widget>
           </item>
           <item>
            <spacer name="horizontalSpacer_3">
             <property name="orientation">
              <enum>Qt::Horizontal</enum>
             </property>
             <property name="sizeHint" stdset="0">
              <size>
               <width>40</width>
               <height>20</height>
              </size>
             </property>
            </spacer>
           </item>
           <item>
            <widget class="QToolButton" name="project_menu">
             <property name="focusPolicy">
              <enum>Qt::NoFocus</enum>
             </property>
             <property name="toolTip">
              <string>Project Menu</string>
             </property>
             <property name="icon">
              <iconset resource="resources.qrc">
               <normaloff>:/tk-desktop/down_arrow.png</normaloff>:/tk-desktop/down_arrow.png</iconset>
             </property>
             <property name="iconSize">
              <size>
               <width>20</width>
               <height>20</height>
              </size>
             </property>
             <property name="popupMode">
              <enum>QToolButton::InstantPopup</enum>
             </property>
            </widget>
           </item>
           <item>
            <widget class="QPushButton" name="spacer_button_4">
             <property name="sizePolicy">
              <sizepolicy hsizetype="Fixed" vsizetype="Expanding">
               <horstretch>0</horstretch>
               <verstretch>0</verstretch>
              </sizepolicy>
             </property>
             <property name="minimumSize">
              <size>
               <width>10</width>
               <height>0</height>
              </size>
             </property>
             <property name="maximumSize">
              <size>
               <width>10</width>
               <height>16777215</height>
              </size>
             </property>
             <property name="baseSize">
              <size>
               <width>10</width>
               <height>0</height>
              </size>
             </property>
             <property name="focusPolicy">
              <enum>Qt::NoFocus</enum>
             </property>
             <property name="text">
              <string/>
             </property>
             <property name="flat">
              <bool>true</bool>
             </property>
            </widget>
           </item>
          </layout>
         </widget>
        </item>
        <item>
         <widget class="QFrame" name="configuration_frame">
          <property name="frameShape">
           <enum>QFrame::NoFrame</enum>
          </property>
          <property name="frameShadow">
           <enum>QFrame::Plain</enum>
          </property>
          <layout class="QHBoxLayout" name="horizontalLayout_8" stretch="1,1,1">
           <property name="spacing">
            <number>0</number>
           </property>
           <property name="margin">
            <number>0</number>
           </property>
           <item>
            <spacer name="horizontalSpacer">
             <property name="orientation">
              <enum>Qt::Horizontal</enum>
             </property>
             <property name="sizeHint" stdset="0">
              <size>
               <width>150</width>
               <height>20</height>
              </size>
             </property>
            </spacer>
           </item>
           <item>
            <widget class="QLabel" name="configuration_name">
             <property name="text">
              <string>Configuration Name</string>
             </property>
             <property name="alignment">
              <set>Qt::AlignCenter</set>
             </property>
            </widget>
           </item>
           <item>
            <widget class="QLabel" name="configuration_label">
             <property name="text">
              <string>CONFIGURATION</string>
             </property>
             <property name="alignment">
              <set>Qt::AlignRight|Qt::AlignTrailing|Qt::AlignVCenter</set>
             </property>
            </widget>
           </item>
          </layout>
         </widget>
        </item>
        <item>
         <widget class="GroupingListView" name="project_commands">
          <property name="mouseTracking">
           <bool>true</bool>
          </property>
          <property name="focusPolicy">
           <enum>Qt::NoFocus</enum>
          </property>
          <property name="frameShape">
           <enum>QFrame::NoFrame</enum>
          </property>
          <property name="frameShadow">
           <enum>QFrame::Plain</enum>
          </property>
          <property name="horizontalScrollBarPolicy">
           <enum>Qt::ScrollBarAlwaysOff</enum>
          </property>
          <property name="autoScroll">
           <bool>false</bool>
          </property>
          <property name="editTriggers">
           <set>QAbstractItemView::NoEditTriggers</set>
          </property>
          <property name="showDropIndicator" stdset="0">
           <bool>false</bool>
          </property>
          <property name="dragDropMode">
           <enum>QAbstractItemView::NoDragDrop</enum>
          </property>
          <property name="textElideMode">
           <enum>Qt::ElideMiddle</enum>
          </property>
          <property name="verticalScrollMode">
           <enum>QAbstractItemView::ScrollPerPixel</enum>
          </property>
          <property name="movement">
           <enum>QListView::Static</enum>
          </property>
          <property name="flow">
           <enum>QListView::LeftToRight</enum>
          </property>
          <property name="isWrapping" stdset="0">
           <bool>true</bool>
          </property>
          <property name="resizeMode">
           <enum>QListView::Adjust</enum>
          </property>
          <property name="layoutMode">
           <enum>QListView::Batched</enum>
          </property>
          <property name="viewMode">
           <enum>QListView::IconMode</enum>
          </property>
          <property name="wordWrap">
           <bool>true</bool>
          </property>
          <property name="selectionRectVisible">
           <bool>false</bool>
          </property>
         </widget>
        </item>
       </layout>
      </widget>
     </widget>
    </item>
    <item>
     <widget class="QFrame" name="footer">
      <property name="mouseTracking">
       <bool>true</bool>
      </property>
      <property name="frameShape">
       <enum>QFrame::NoFrame</enum>
      </property>
      <property name="frameShadow">
       <enum>QFrame::Plain</enum>
      </property>
      <layout class="QHBoxLayout" name="horizontalLayout_3">
       <property name="spacing">
        <number>0</number>
       </property>
       <property name="leftMargin">
        <number>10</number>
       </property>
       <property name="topMargin">
        <number>5</number>
       </property>
       <property name="rightMargin">
        <number>10</number>
       </property>
       <property name="bottomMargin">
        <number>5</number>
       </property>
       <item>
        <widget class="QPushButton" name="shotgun_button">
         <property name="sizePolicy">
          <sizepolicy hsizetype="Minimum" vsizetype="Preferred">
           <horstretch>0</horstretch>
           <verstretch>0</verstretch>
          </sizepolicy>
         </property>
         <property name="minimumSize">
          <size>
           <width>132</width>
           <height>26</height>
          </size>
         </property>
         <property name="maximumSize">
          <size>
           <width>132</width>
           <height>26</height>
          </size>
         </property>
         <property name="mouseTracking">
          <bool>true</bool>
         </property>
         <property name="focusPolicy">
          <enum>Qt::NoFocus</enum>
         </property>
         <property name="toolTip">
          <string>Open in Shotgun</string>
         </property>
         <property name="icon">
          <iconset resource="resources.qrc">
           <normaloff>:/tk-desktop/shotgun_logo_light_medium.png</normaloff>:/tk-desktop/shotgun_logo_light_medium.png</iconset>
         </property>
         <property name="iconSize">
          <size>
           <width>122</width>
           <height>16</height>
          </size>
         </property>
         <property name="flat">
          <bool>true</bool>
         </property>
        </widget>
       </item>
       <item>
        <spacer name="footer_spacer">
         <property name="orientation">
          <enum>Qt::Horizontal</enum>
         </property>
         <property name="sizeHint" stdset="0">
          <size>
           <width>173</width>
           <height>20</height>
          </size>
         </property>
        </spacer>
       </item>
       <item>
        <widget class="QPushButton" name="user_button">
         <property name="sizePolicy">
          <sizepolicy hsizetype="Fixed" vsizetype="Fixed">
           <horstretch>0</horstretch>
           <verstretch>0</verstretch>
          </sizepolicy>
         </property>
         <property name="minimumSize">
          <size>
           <width>40</width>
           <height>40</height>
          </size>
         </property>
         <property name="maximumSize">
          <size>
           <width>40</width>
           <height>40</height>
          </size>
         </property>
         <property name="mouseTracking">
          <bool>true</bool>
         </property>
         <property name="focusPolicy">
          <enum>Qt::NoFocus</enum>
         </property>
         <property name="toolTip">
          <string>User menu</string>
         </property>
         <property name="text">
          <string/>
         </property>
         <property name="icon">
          <iconset resource="resources.qrc">
           <normaloff>:/tk-desktop/default_user_thumb.png</normaloff>:/tk-desktop/default_user_thumb.png</iconset>
         </property>
         <property name="iconSize">
          <size>
           <width>30</width>
           <height>30</height>
          </size>
         </property>
         <property name="flat">
          <bool>true</bool>
         </property>
        </widget>
       </item>
      </layout>
     </widget>
    </item>
   </layout>
  </widget>
  <action name="actionQuit">
   <property name="text">
    <string>Quit</string>
   </property>
   <property name="toolTip">
    <string>Quit</string>
   </property>
   <property name="shortcut">
    <string>Meta+Q</string>
   </property>
  </action>
  <action name="actionPin_to_Menu">
   <property name="text">
    <string>Pin to Menu</string>
   </property>
  </action>
  <action name="actionSign_Out">
   <property name="text">
    <string>Sign Out</string>
   </property>
  </action>
  <action name="actionKeep_on_Top">
   <property name="checkable">
    <bool>true</bool>
   </property>
   <property name="text">
    <string>Keep on Top</string>
   </property>
  </action>
  <action name="actionProject_Filesystem_Folder">
   <property name="text">
    <string>Project Filesystem Folder</string>
   </property>
  </action>
  <action name="actionShow_Console">
   <property name="text">
    <string>Show Console</string>
   </property>
   <property name="toolTip">
    <string>Show the logging console.</string>
   </property>
  </action>
  <action name="actionRefresh_Projects">
   <property name="text">
    <string>Refresh Projects</string>
   </property>
   <property name="toolTip">
    <string>Refreshes the project information.</string>
   </property>
  </action>
  <action name="actionAdvanced_Project_Setup">
   <property name="text">
    <string>Advanced project setup...</string>
   </property>
   <property name="toolTip">
    <string>Launch the classic project setup wizard</string>
   </property>
  </action>
<<<<<<< HEAD
  <action name="actionHelp">
   <property name="text">
    <string>Help</string>
=======
  <action name="actionRegenerate_Certificates">
   <property name="text">
    <string>Regenerate Certificates</string>
   </property>
   <property name="toolTip">
    <string>Regenerates browser integration certificates</string>
>>>>>>> 0de26b1e
   </property>
  </action>
 </widget>
 <customwidgets>
  <customwidget>
   <class>GroupingListView</class>
   <extends>QListView</extends>
   <header>..grouping_list_view.h</header>
  </customwidget>
  <customwidget>
   <class>ActionListView</class>
   <extends>QListView</extends>
   <header>..action_list_view.h</header>
  </customwidget>
 </customwidgets>
 <tabstops>
  <tabstop>projects</tabstop>
  <tabstop>user_button</tabstop>
  <tabstop>search_button</tabstop>
  <tabstop>search_text</tabstop>
  <tabstop>project_commands</tabstop>
 </tabstops>
 <resources>
  <include location="resources.qrc"/>
 </resources>
 <connections/>
</ui><|MERGE_RESOLUTION|>--- conflicted
+++ resolved
@@ -944,18 +944,17 @@
     <string>Launch the classic project setup wizard</string>
    </property>
   </action>
-<<<<<<< HEAD
   <action name="actionHelp">
    <property name="text">
     <string>Help</string>
-=======
+   </property>
+  </action>
   <action name="actionRegenerate_Certificates">
    <property name="text">
     <string>Regenerate Certificates</string>
    </property>
    <property name="toolTip">
     <string>Regenerates browser integration certificates</string>
->>>>>>> 0de26b1e
    </property>
   </action>
  </widget>
