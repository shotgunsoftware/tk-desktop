--- conflicted
+++ resolved
@@ -128,11 +128,7 @@
           <string notr="true">font-size: 18px; color: #888888</string>
          </property>
          <property name="text">
-<<<<<<< HEAD
-          <string>application to start using it with Flow Production Tracking.</string>
-=======
           <string>application to start using it with FPTR.</string>
->>>>>>> 333c69e4
          </property>
          <property name="alignment">
           <set>Qt::AlignCenter</set>
