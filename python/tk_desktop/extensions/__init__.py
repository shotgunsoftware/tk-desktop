--- conflicted
+++ resolved
@@ -16,35 +16,7 @@
 
 use_mocked_osutils = True
 # The osutils extension modules from the PTR desktop app's private repo.
-<<<<<<< HEAD
-if sys.platform.startswith("linux"):
-
-    # The PTR desktop app that comes with PySide2 does not require
-    # any helper code to have the application move the foreground
-    # properly.
-    try:
-        import PySide2  # noqa
-    except Exception:
-        # We're in a PySide 1 version of the PTR desktop app, so try
-        # to import the old osutils
-        try:
-            # This library links againts Qt, so the version number is
-            # suffixed to the module. If in the future we need to
-            # have an extension for qt5, we'll avoid a name clash.
-            from .linux_python2_qt4 import osutils
-
-            use_mocked_osutils = False
-        except Exception as e:
-            logger.warning("Could not load osutils: %s", e, exc_info=True)
-    else:
-        # PySide 2 build of desktop does not require help
-        # making the application go in the foreground/background, so we
-        # don't need to import an extension module.
-        pass
-elif sys.platform == "darwin":
-=======
 if sys.platform == "darwin":
->>>>>>> 333c69e4
     # On macOS, the osutils are required to make the app move to the foreground
     # or background in certain cases.
     try:
