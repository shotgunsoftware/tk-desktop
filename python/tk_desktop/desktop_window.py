# -*- coding: utf-8 -*-
# Copyright (c) 2013 Shotgun Software Inc.
#
# CONFIDENTIAL AND PROPRIETARY
#
# This work is provided "AS IS" and subject to the Shotgun Pipeline Toolkit
# Source Code License included in this distribution package. See LICENSE.
# By accessing, using, copying or modifying this work you indicate your
# agreement to the Shotgun Pipeline Toolkit Source Code License. All rights
# not expressly granted therein are reserved by Shotgun Software Inc.


import os
import sys
import tempfile
import subprocess
import cPickle as pickle
import pprint
import itertools
import urlparse
from collections import OrderedDict

from tank.platform.qt import QtCore, QtGui
from sgtk.platform import constants

import sgtk
from sgtk.util import shotgun
from sgtk.bootstrap import ToolkitManager

from tank_vendor import shotgun_authentication as sg_auth
from sgtk import TankInvalidInterpreterLocationError, TankFileDoesNotExistError
from sgtk.platform import get_logger

from .ui import resources_rc # noqa
from .ui import desktop_window

from .console import Console
from .console import ConsoleLogHandler
from .systray import SystrayWindow
from .about_screen import AboutScreen
from .no_apps_installed_overlay import NoAppsInstalledOverlay
from .setup_project import SetupProject
from .setup_new_os import SetupNewOS
from .project_model import SgProjectModel
from .project_model import SgProjectModelProxy
from .project_delegate import SgProjectDelegate
from .update_project_config import UpdateProjectConfig
from .loading_project_widget import LoadingProjectWidget
from .browser_integration_user_switch_dialog import BrowserIntegrationUserSwitchDialog
from .banner_widget import BannerWidget

from .project_commands_model import ProjectCommandModel
from .project_commands_model import ProjectCommandProxyModel
from .project_commands_widget import ProjectCommandDelegate
from .project_synchronization_thread import ProjectSynchronizationThread

from .notifications import NotificationsManager, FirstLaunchNotification

try:
    from .extensions import osutils
except Exception:
    osutils = None

# import our frameworks
shotgun_model = sgtk.platform.import_framework("tk-framework-shotgunutils", "shotgun_model")
overlay_widget = sgtk.platform.import_framework("tk-framework-qtwidgets", "overlay_widget")
settings = sgtk.platform.import_framework("tk-framework-shotgunutils", "settings")
desktop_server_framework = sgtk.platform.get_framework("tk-framework-desktopserver")

ShotgunModel = shotgun_model.ShotgunModel

log = get_logger(__name__)


class DesktopWindow(SystrayWindow):
    """ Dockable window for the Shotgun system tray """

    ORGANIZATION = "Shotgun Software"
    APPLICATION = "tk-desktop"
    _BOOTSTRAP_END_RATIO = 0.9
    _LAUNCHING_PYTHON_RATIO = 0.95
    _CHROME_SUPPORT_URL = "https://support.shotgunsoftware.com/hc/en-us/articles/114094536273"
    _FIREFOX_SUPPORT_URL = "https://support.shotgunsoftware.com/hc/en-us/articles/115000054954"

    def __init__(self, parent=None):
        SystrayWindow.__init__(self, parent)

        # initialize member variables
        self.current_project = None
        self.__activation_hotkey = None
        self.__pipeline_configuration_separator = None
        self._settings_manager = settings.UserSettings(sgtk.platform.current_bundle())

        self._sync_thread = None

        engine = sgtk.platform.current_engine()

        # setup the window
        self.ui = desktop_window.Ui_DesktopWindow()
        self.ui.setupUi(self)
        self.project_overlay = LoadingProjectWidget(self.ui.project_commands)
        self.install_apps_widget = NoAppsInstalledOverlay(self.ui.project_commands)
        self.setup_project_widget = SetupProject(self.ui.project_commands)
        self.setup_project_widget.setup_finished.connect(self._on_setup_finished)
        self.update_project_config_widget = UpdateProjectConfig(self.ui.project_commands)
        self.update_project_config_widget.update_finished.connect(self._on_update_finished)
        self.setup_new_os_widget = SetupNewOS(self.ui.project_commands)

        self._current_pipeline_descriptor = None

        self.ui.banners.setAttribute(QtCore.Qt.WA_StyledBackground, True)

        self._update_banners()

        # setup systray behavior
        self.set_content_layout(self.ui.center)
        self.set_drag_widgets([self.ui.header, self.ui.footer])

        self.systray_state_changed.connect(self.handle_systray_state_changed)
        QtGui.QApplication.instance().setQuitOnLastWindowClosed(False)

        # Setup header buttons
        self.ui.apps_button.setProperty("active", True)
        self.ui.apps_button.style().unpolish(self.ui.apps_button)
        self.ui.apps_button.style().polish(self.ui.apps_button)

        connection = engine.get_current_user().create_sg_connection()

        # Setup the console
        self.__console = Console()
        self.__console_handler = ConsoleLogHandler(self.__console)
        sgtk.LogManager().initialize_custom_handler(self.__console_handler)

        # User menu
        ###########################
        user = engine.get_current_login()
        current_user = connection.find_one(
            "HumanUser", [["id", "is", user["id"]]],
            ["image", "name"])
        self._current_user_id = user["id"]
        thumbnail_url = current_user.get("image")
        if thumbnail_url is not None:
            (_, thumbnail_file) = tempfile.mkstemp(suffix=".jpg")
            try:
                shotgun.download_url(connection, thumbnail_url, thumbnail_file)
                pixmap = QtGui.QPixmap(thumbnail_file)
                self.ui.user_button.setIcon(QtGui.QIcon(pixmap))
            except Exception:
                # if it fails for any reason, that's alright
                pass
            finally:
                try:
                    os.remove(thumbnail_file)
                except Exception:
                    pass

        # populate user menu
        self.user_menu = QtGui.QMenu(self)
        name_action = self.user_menu.addAction(current_user["name"])
        url_action = self.user_menu.addAction(connection.base_url.split("://")[1])
        self.user_menu.addSeparator()
<<<<<<< HEAD
        self.user_menu.addAction(self.ui.actionHelp)
=======
        advanced_menu = self.user_menu.addMenu("Advanced")
>>>>>>> 0de26b1e
        self.user_menu.addAction(self.ui.actionPin_to_Menu)
        self.user_menu.addAction(self.ui.actionKeep_on_Top)
        self.user_menu.addAction(self.ui.actionRefresh_Projects)
        self.user_menu.addAction(self.ui.actionAdvanced_Project_Setup)
        about_action = self.user_menu.addAction("About...")
        self.user_menu.addSeparator()
        self.user_menu.addAction(self.ui.actionSign_Out)
        self.user_menu.addAction(self.ui.actionQuit)

        advanced_menu.addAction(self.ui.actionShow_Console)

        if desktop_server_framework.can_run_server():
            advanced_menu.addAction(self.ui.actionRegenerate_Certificates)

        # Initially hide the Advanced project setup... menu item. This
        # menu item will only be displayed for projects that do not have
        # any pipeline configurations registered in Shotgun.
        self.ui.actionAdvanced_Project_Setup.setVisible(False)

        name_action.triggered.connect(self.open_site_in_browser)
        url_action.triggered.connect(self.open_site_in_browser)
        about_action.triggered.connect(self.handle_about)

        QtGui.QApplication.instance().aboutToQuit.connect(self.handle_quit_action)

        self.ui.actionPin_to_Menu.triggered.connect(self.toggle_pinned)
        self.ui.actionKeep_on_Top.triggered.connect(self.toggle_keep_on_top)
        self.ui.actionShow_Console.triggered.connect(self.__console.show_and_raise)
        self.ui.actionAdvanced_Project_Setup.triggered.connect(self.handle_advanced_project_setup_action)
        self.ui.actionRefresh_Projects.triggered.connect(self.handle_project_refresh_action)
        self.ui.actionSign_Out.triggered.connect(self.sign_out)
        self.ui.actionQuit.triggered.connect(self.handle_quit_action)
<<<<<<< HEAD
        self.ui.actionHelp.triggered.connect(self.handle_help)
=======
        self.ui.actionRegenerate_Certificates.triggered.connect(self.handle_regen_certs)
>>>>>>> 0de26b1e

        self.ui.user_button.setMenu(self.user_menu)

        # Initialize the model to track project commands
        self._project_command_count = 0
        self._project_command_model = ProjectCommandModel(self)
        self._project_command_proxy = ProjectCommandProxyModel(self)
        self._project_command_proxy.setSourceModel(self._project_command_model)
        self._project_command_proxy.sort(0)
        self.ui.project_commands.setModel(self._project_command_proxy)

        # limit how many recent commands are shown
        self._project_command_proxy.set_recents_limit(6)

        self._project_command_delegate = ProjectCommandDelegate(self.ui.project_commands)
        self.ui.project_commands.setItemDelegate(self._project_command_delegate)
        self.ui.project_commands.expanded_changed.connect(self.handle_project_command_expanded_changed)

        # fix for floating delegate bug
        # see discussion at https://stackoverflow.com/questions/15331256
        self.ui.project_commands.verticalScrollBar().valueChanged.connect(
            self.ui.project_commands.updateEditorGeometries)

        self._project_command_model.command_triggered.connect(engine._handle_button_command_triggered)

        # load and initialize cached projects
        self._project_model = SgProjectModel(self, self.ui.projects)
        self._project_proxy = SgProjectModelProxy(self)

        # hook up sorting/filtering GUI
        self._project_proxy.setSourceModel(self._project_model)
        self._project_proxy.sort(0)
        self.ui.projects.setModel(self._project_proxy)

        # tell our project view to use a custom delegate to produce widgets
        self._project_delegate = \
            SgProjectDelegate(self.ui.projects, QtCore.QSize(130, 150))
        self.ui.projects.setItemDelegate(self._project_delegate)

        # handle project selection change
        self._project_selection_model = self.ui.projects.selectionModel()
        self._project_selection_model.selectionChanged.connect(self._on_project_selection)

        # handle project data updated
        self._project_model.data_refreshed.connect(self._handle_project_data_changed)

        self.ui.actionProject_Filesystem_Folder.triggered.connect(
            self.on_project_filesystem_folder_triggered)

        # setup project search
        self._search_x_icon = QtGui.QIcon(":/tk-desktop/icon_inbox_clear.png")
        self._search_magnifier_icon = QtGui.QIcon(":/tk-desktop/search_transparent.png")
        self.ui.search_button.clicked.connect(self.search_button_clicked)
        self.ui.search_text.textChanged.connect(self.search_text_changed)
        self.search_button_clicked()

        self.project_carat_up = QtGui.QIcon(":tk-desktop/up_carat.png")
        self.project_carat_down = QtGui.QIcon(":tk-desktop/down_carat.png")
        self.down_arrow = QtGui.QIcon(":tk-desktop/down_arrow.png")
        self.right_arrow = QtGui.QIcon(":tk-desktop/right_arrow.png")

        self.ui.project_arrow.clicked.connect(self._on_back_to_projects_clicked)

        self.clear_app_uis()

        self.ui.shotgun_button.clicked.connect(self.open_site_in_browser)
        self.ui.shotgun_button.setToolTip("Open Shotgun in browser.\n%s" % connection.base_url)

        self._project_model.thumbnail_updated.connect(self.handle_project_thumbnail_updated)

        desktop_server_framework.add_different_user_requested_callback(self._on_different_user)

        # Set of sites that are being ignored when browser integration requests happen. This set is not
        # persisted when the desktop is closed.
        self._ignored_sites = set()
        # Flag indicating if we are currently handling a switch user request from the browser integration.
        self._is_handling_switch_request = False

        # Do not put anything after this line, this can kick-off a Python process launch, which should
        # be done only when the dialog is fully initialized.
        self._load_settings()

    def handle_help(self):
        """
        Jumps to the help page of the Shotgun Desktop.
        """
        QtGui.QDesktopServices.openUrl(
            FirstLaunchNotification.SHOTGUN_DESKTOP_SUPPORT_PAGE_URL
        )

    def _update_banners(self):
        """
        Displays the notifications retrieved from the ``NotificationsManager``.
        """
        engine = sgtk.platform.current_engine()
        self._notifs_mgr = NotificationsManager(
            self._settings_manager,
            engine.sgtk.configuration_descriptor,
            self._current_pipeline_descriptor,
            engine
        )

        # Remove all items from the layout
        banner_layout = self.ui.banners.layout()

        # Find all the current banners.
        current_banners = {banner_layout.itemAt(0).widget().unique_id for i in range(banner_layout.count())}

        notifs = self._notifs_mgr.get_notifications()
        for notif in notifs:
            if notif.unique_id not in current_banners:
                banner = BannerWidget(self._notifs_mgr, notif, parent=self)
                # Each time a banner is dismissed, we'll rebuild them all.
                banner.dismissed.connect(self._banner_dismissed)
                banner_layout.addWidget(banner)

    def _banner_dismissed(self, banner):
        """
        Removes the banner from the layout once it is dismissed.
        """
        self.ui.banners.layout().removeWidget(banner)

    def _load_settings(self):
        # last window position
        pos = self._settings_manager.retrieve("pos", QtCore.QPoint(200, 200), self._settings_manager.SCOPE_SITE)
        self.move(pos)
        # Force update so the project selection happens if the window is shown by default
        QtGui.QApplication.processEvents()

        # settings that apply across any instance (after site specific, so pinned can reset pos)
        self.set_on_top(self._settings_manager.retrieve("on_top", False))

        # always start pinned and hidden
        self.state = self._settings_manager.retrieve("dialog_pinned", self.STATE_PINNED)

        # Update the project at the very end so the Python process is kicked off when everything
        # is initialized.
        project_id = self._settings_manager.retrieve("project_id", None, self._settings_manager.SCOPE_SITE)
        self.__set_project_from_id(project_id)

    def _save_setting(self, key, value, site_specific):
        if site_specific:
            self._settings_manager.store(key, value, self._settings_manager.SCOPE_SITE)
        else:
            self._settings_manager.store(key, value)

    def _load_setting(self, key, default_value, site_specific):
        if site_specific:
            ret = self._settings_manager.retrieve(key, default_value, self._settings_manager.SCOPE_SITE)
        else:
            ret = self._settings_manager.retrieve(key, default_value)

        return ret

    def _push_dll_state(self):
        '''
        Push current Dll Directory
        '''
        if sys.platform == "win32":
            try:
                import win32api

                # GetDLLDirectory throws an exception if none was set
                try:
                    self._previous_dll_directory = win32api.GetDllDirectory(None)
                except StandardError:
                    self._previous_dll_directory = None

                win32api.SetDllDirectory(None)
            except StandardError:
                log.warning("Could not push DllDirectory under Windows.")

    def _pop_dll_state(self):
        '''
        Pop the previously pushed DLL Directory
        '''
        if sys.platform == "win32":
            try:
                import win32api
                win32api.SetDllDirectory(self._previous_dll_directory)
            except StandardError:
                log.warning("Could not restore DllDirectory under Windows.")

    ########################################################################################
    # Event handlers and slots
    def contextMenuEvent(self, event):
        self.user_menu.exec_(event.globalPos())

    def _show_rich_message_box(self, icon, title, message, buttons=[]):
        """
        Shows a QMessageBox that supports HTML formatting.

        :param icon: Icon to use.
        :type icon: ``QtGui.QMessageBox.Icon``
        :param str title: Title of the dialog.
        :param str message: Message to display.
        :param list buttons: List of `QtGui.QMessageBox.StandardButton` to display.

        :returns: `QtGui.QMessageBox.StandardButton` value associated with the button
            that was pressed.
        """
        message_box = QtGui.QMessageBox(self)
        message_box.setIcon(icon)
        message_box.setTextFormat(QtCore.Qt.RichText)
        message_box.setWindowTitle(title)
        message_box.setText(message)
        for button in buttons:
            message_box.addButton(button)
        return message_box.exec_()

    def handle_regen_certs(self):
        """
        Regenerates the certificates if the user is certain and restarts the Shotgun Desktop on
        demand.
        """
        # Need to create the message box by hand to have rich text format, hence
        # clickable Urls.

        # Deactivate the auto-hide behaviour of the desktop in pinned mode when it loses focus.
        # since we're about to be prompted by the OS, which will make our app lose focus and
        # hide our dialogs.
        with self.deactivate_auto_hide():
            choice = self._show_rich_message_box(
                QtGui.QMessageBox.Information,
                "Shotgun browser integration",
                "Regenerating the Shotgun Desktop's browser integration certificates should "
                "only be done if you have issues with the browser integration.<br/>"
                "<br/>"
                "If you are unsure how to proceed, we recommend you visit our support page "
                "to troubleshoot connections with <a href='%s'>Chrome</a> or "
                "<a href='%s'>Firefox</a>.<br/>"
                "<br/>"
                "Would you like to continue?" % (
                    self._CHROME_SUPPORT_URL,
                    self._FIREFOX_SUPPORT_URL
                ),
                [QtGui.QMessageBox.Yes, QtGui.QMessageBox.No]
            )

            if choice != QtGui.QMessageBox.Yes:
                return

            try:
                desktop_server_framework.regenerate_certificates(self)
            except Exception:
                log.exception("Unexpected error while regenerating certificates:")
                self._show_rich_message_box(
                    QtGui.QMessageBox.Critical,
                    "Shotgun browser integration",
                    "It appears there are an issue while regenerating the certificates."
                    "\n"
                    "Please contact <a href='{0}'>our support team</a> "
                    "if you need assistance resolving this issue. Make sure to zip the logs folder "
                    "at <a href='file://{1}'>{1}</a> and send it to us.".format(
                        "mailto:support@shotgunsoftware.com",
                        sgtk.LogManager().log_folder
                    )
                )
            else:
                choice = QtGui.QMessageBox.question(
                    self,
                    "Shotgun browser integration",
                    "The Shotgun Desktop needs to restart for the certificate changes "
                    "to take effect.\n"
                    "\n"
                    "Would you like to restart?",
                    QtGui.QMessageBox.Yes | QtGui.QMessageBox.No
                )
                if choice == QtGui.QMessageBox.Yes:
                    self._restart_desktop()

    def handle_project_command_expanded_changed(self, group_key, expanded):
        expanded_state = self._project_command_model.get_expanded_state()
        key = "project_expanded_state.%d" % self.current_project["id"]
        self._save_setting(key, expanded_state, site_specific=True)

    def handle_project_thumbnail_updated(self, item):
        project = item.data(ShotgunModel.SG_DATA_ROLE)
        if self.current_project is None or project["id"] != self.current_project["id"]:
            # nothing needs updating
            return

        self.ui.project_icon.setPixmap(self.__get_icon_pixmap(item.icon(), self.ui.project_icon.size()))

    def handle_systray_state_changed(self, state):
        if state == self.STATE_PINNED:
            self.ui.actionPin_to_Menu.setText("Undock from Menu")
        elif state == self.STATE_WINDOWED:
            self.ui.actionPin_to_Menu.setText("Pin to Menu")
        self._settings_manager.store("dialog_pinned", self.state)

    def handle_quit_action(self):
        # disconnect from the current proxy
        engine = sgtk.platform.current_engine()

        # disconnect from the current project
        engine.site_comm.shut_down()

        self._save_setting("pos", self.pos(), site_specific=True)

        self.close()
        self.systray.hide()
        QtGui.QApplication.instance().quit()

    def handle_hotkey_triggered(self):
        self.toggle_activate()

    def set_activation_hotkey(self, shortcut, native_modifiers, native_key):
        if osutils is None:
            return

        if shortcut.isEmpty():
            self._save_setting("activation_hotkey", ("", "", ""), site_specific=True)
            if self.__activation_hotkey is not None:
                osutils.unregister_global_hotkey(self.__activation_hotkey)
                self.__activation_hotkey = None
        else:
            if self.__activation_hotkey is not None:
                osutils.unregister_global_hotkey(self.__activation_hotkey)
            self.__activation_hotkey = osutils.register_global_hotkey(
                native_modifiers, native_key, self.handle_hotkey_triggered)
            self._save_setting(
                "activation_hotkey",
                (shortcut[0], native_modifiers, native_key),
                site_specific=True)

    def handle_auto_start_changed(self, state):
        if osutils is None:
            return

        if state == QtCore.Qt.Checked:
            osutils.set_launch_at_login(True)
        if state == QtCore.Qt.Unchecked:
            osutils.set_launch_at_login(False)

    def handle_project_refresh_action(self):
        """
        Force a reload of the project model.
        Clear cache and reload if shift is held down.
        """
        modifiers = QtGui.QApplication.keyboardModifiers()
        if modifiers == QtCore.Qt.ShiftModifier:
            self._project_model.hard_refresh()
        else:
            self._project_model._refresh_data()

    def handle_advanced_project_setup_action(self):
        """
        Display the classic project setup wizard if the current
        user appears to have sufficient permissions to actually
        setup a project. If not, pop up an error dialog informing
        them of the problem.
        """
        self.setup_project_widget.project = self.current_project

        # The first time a user selects the Advanced project setup
        # menu item, display the Setup Project help popup to provide
        # more information about this feature.
        wizard_setting = "advanced_project_setup_launched"
        help_wizard_shown = self._load_setting(
            wizard_setting, default_value=False, site_specific=False
        )
        if not help_wizard_shown:
            self._save_setting(
                wizard_setting, value=True, site_specific=False
            )

        # Bypass the Setup Toolkit overlay of the setup_project_widget
        # and go straight to the setup wizard window.
        self.setup_project_widget.do_setup(show_help=not(help_wizard_shown))

    def search_button_clicked(self):
        if self.ui.search_frame.property("collapsed"):
            # expand
            # do not show the project menu for the time being
            # self.ui.project_button.hide()
            self.ui.search_text.show()
            self.ui.search_text.setFocus()
            self.ui.search_magnifier.show()
            self.ui.search_button.setIcon(self._search_x_icon)
            self.ui.search_button.setStyleSheet("")
            self.ui.search_button.setToolTip("Clear search")
            self.ui.search_frame.setProperty("collapsed", False)
        else:
            # collapse
            self.ui.search_text.hide()
            self.ui.search_magnifier.hide()

            # Force update to keep from seeing the button flash
            QtGui.QApplication.processEvents()

            self.ui.search_text.setText("")
            # do not show the project menu for the time being
            # self.ui.project_button.show()
            self.ui.search_button.setIcon(self._search_magnifier_icon)
            self.ui.search_button.setToolTip("Search Projects")
            self.ui.search_button.setStyleSheet("""
                QPushButton {
                    border-image: url(:/tk-desktop/search_light.png);
                }

                QPushButton:hover {
                    border-image: url(:/tk-desktop/search_blue.png);
                }
            """)
            self.ui.search_frame.setProperty("collapsed", True)

        self.ui.search_frame.style().unpolish(self.ui.search_frame)
        self.ui.search_frame.style().polish(self.ui.search_frame)
        self.ui.search_frame.update()

    def search_text_changed(self, text):
        self._project_proxy.search_text = text

    def on_project_filesystem_folder_triggered(self):
        engine = sgtk.platform.current_engine()
        engine.refresh_user_credentials()
        engine.site_comm.call_no_response("open_project_locations")

    def on_project_commands_finished(self):
        """
        Invoked when all commands found for a project have been registered.
        """
        if self._project_command_count == 0:
            # Show the UI that indicates no project commands have been configured
            self.install_apps_widget.build_software_entity_config_widget(
                self.current_project
            )
            self.install_apps_widget.show()

    def _logout_current_user(self):
        """
        Logs current user out.
        """
        engine = sgtk.platform.current_engine()
        try:
            sg_auth.ShotgunAuthenticator().clear_default_user()
            if engine.uses_legacy_authentication():
                engine.create_legacy_login_instance().logout()
            return True
        except Exception:
            # if logout raises an exception, just log and don't crash
            log.exception("Error logging out.")
            return False

    def _switch_current_user(self, new_host, new_user):
        """
        Changes the default host and login.

        :param str new_host: URL of the new host.
        :param str new_user: Login of the new user.
        """

        engine = sgtk.platform.current_engine()

        # This is for ye-olde Shotgun Desktop < 1.1
        if engine.uses_legacy_authentication():
            login_framework = engine.create_legacy_login_instance()
            if new_host:
                login_framework.set_default_host(new_host)
            if new_user:
                login_framework.set_default_login(new_user)

        dm = sg_auth.DefaultsManager()
        if new_host:
            dm.set_host(new_host)

        if new_user:
            dm.set_login(new_user)

    def sign_out(self):
        self._logout_current_user()
        self._restart_desktop()

    def _restart_desktop(self):
        """
        Restarts the Shotgun Desktop application.
        """
        # restart the application
        self.handle_quit_action()
        # Very important to set close_fds otherwise the websocket server file descriptor
        # will be shared with the child process and it prevent restarting the server
        # after the process closes.
        # Solution was found here: http://stackoverflow.com/a/13593715
        # Also tell the new shotgun to skip the tray and go directly to the login.
        subprocess.Popen(sys.argv, close_fds=True)

    def _on_different_user(self, site, user_id):
        """
        Invoked when a request coming from a different site and/or user comes through.

        :param str site: URL of the site making the request.
        :param int user_id: User id of the HumanUser attempting the request.
        """
        # Makes sure that if the user is browsing multiples pages before coming back to the Desktop,
        # only the first request will generate a pop-up. Note that if requests comes from different users and/or sites,
        # only the first one will be acknowledged. This is to avoid having multiple modal dialogs popping up.
        if self._is_handling_switch_request:
            return
        self._is_handling_switch_request = True

        bundle = sgtk.platform.current_bundle()

        try:
            current_site = bundle.get_current_user().host

            if site.lower() in self._ignored_sites:
                log.info("Request ignored for '%s'.", site)
                return

            # Figure out if we need to restart because of a different site or simply a different user.
            if site.lower() != current_site.lower():
                msg = (
                    "A request originated from <b>{0}</b>, but you "
                    "are currently logged into <b>{1}</b>.<br/><br/>"
                    "If you would like to launch applications or browse for files from the browser, click the "
                    "<b>Restart</b> button below to restart Shotgun Desktop and log into <b>{0}</b>.".format(
                        urlparse.urlparse(site).netloc,
                        urlparse.urlparse(current_site).netloc
                    )
                )
                new_site = site
                # FIXME: At the moment we can't know whats the login of the user that made the
                # request from another site.
                user_login = None
            else:

                user = bundle.shotgun.find_one("HumanUser", [["id", "is", user_id]], ["login"])
                # If for some reason we can't see the user (permissions might be the cause),
                # use the <unknown> string.
                if user is None or not user.get("login"):
                    user_login = None
                else:
                    user_login = user["login"]

                msg = (
                    "A request from <b>{0}</b> was made, but you are currently "
                    "signed in as <b>{1}</b> in the Shotgun Desktop.<br/><br/>"
                    "If you would like to launch applications or browse for files from the browser, click the "
                    "<b>Restart</b> button below to restart Shotgun Desktop and log as <b>{0}</b>.".format(
                        user_login if user_login else "<unknown>", bundle.get_current_user().login
                    )
                )
                new_site = None

            dialog = BrowserIntegrationUserSwitchDialog(msg, self)

            # The following applies to macOS only and has no side-effect on other plaforms.
            # If the dialog is pinned, it means it is also in background. We'll bring the app to the foreground
            # so keyboard focus is granted automatically to the BrowserIntegrationUserSwitchDialog instead
            # of being unfocussed.
            if self.is_pinned() and osutils:
                osutils.make_app_foreground()

            dialog.exec_()

            if dialog.result() == dialog.RESTART:
                self._switch_current_user(new_site, user_login)
                self._restart_desktop()
            elif dialog.result() == dialog.IGNOREPERMANENTLY:
                self._ignored_sites.add(site.lower())
        finally:
            self._is_handling_switch_request = False

    def is_on_top(self):
        return (self.windowFlags() & QtCore.Qt.WindowStaysOnTopHint)

    def set_on_top(self, value):
        flags = self.windowFlags()
        visible = self.isVisible()

        if value:
            self.setWindowFlags(flags | QtCore.Qt.WindowStaysOnTopHint)
            self.ui.actionKeep_on_Top.setChecked(True)
            self._save_setting("on_top", True, site_specific=False)
        else:
            self.setWindowFlags(flags & ~QtCore.Qt.WindowStaysOnTopHint)
            self.ui.actionKeep_on_Top.setChecked(False)
            self._save_setting("on_top", False, site_specific=False)

        if visible:
            self.show()

    def toggle_keep_on_top(self):
        on_top = self.is_on_top()
        self.set_on_top(not on_top)

    ########################################################################################
    # project view
    def get_app_widget(self, namespace=None):
        return self.ui.project_commands

    def add_to_project_menu(self, action):
        self.project_menu.insertAction(self.__pipeline_configuration_separator, action)

    def add_project_command(
        self, name, button_name, menu_name, icon, command_tooltip, groups, is_menu_default
    ):
        """
        Add a button command to the Project dialog. Keeps a running total of how
        many commands were added. If no commands are added for the Project, the
        "We couldn't find anything to launch" overlay is displayed.

        :param str name: The name of the command used for internal tracking
        :param str button_name: The label for the command button.
        :param str menu_name: The label for the command button's drop-down menu item.
        :param QtGui.QIcon icon: The icon to display for the command button and RECENT item.
        :param str command_tooltip: A brief summary of what this command does.
        :param list groups: The list of Desktop folder groups this command should appear in.
        :param bool is_menu_default: If this command is a menu item, indicate whether it should
                                     also be run by the command button.
        """
        self._project_command_model.add_command(
            name, button_name, menu_name, icon, command_tooltip, groups, is_menu_default
        )
        self._project_command_proxy.invalidate()
        self._project_command_count += 1

    def _handle_project_data_changed(self):
        self._project_command_count = 0
        self._project_selection_model.clear()
        self._project_proxy.invalidate()
        self._project_proxy.sort(0)

    def _on_back_to_projects_clicked(self):
        """
        Invoked when the user leaves a project.
        """
        engine = sgtk.platform.current_engine()
        engine.site_comm.shut_down()

        self._current_pipeline_descriptor = None
        self._update_banners()

        # If we were in zero config mode, we need to abort the syncing.
        if self._sync_thread:
            # This is non-blocking and if the thread has already stopped running it has no side-effect.
            self._sync_thread.abort()

        self._project_command_count = 0
        self._project_selection_model.clear()
        self._project_proxy.invalidate()
        self._project_proxy.sort(0)

        self.slide_view(self.ui.project_browser_page, "left")

        # remember that we are back at the browser
        self.current_project = None
        self._save_setting("project_id", 0, site_specific=True)

        # We are switching back to the project list, so need to show the
        # "Refresh Projects" and hide the "Advanced project setup" menu
        # items once again.
        self.ui.actionRefresh_Projects.setVisible(True)
        self.ui.actionAdvanced_Project_Setup.setVisible(False)

    def set_groups(self, groups, show_recents=True):
        self._project_command_model.set_project(
            self.current_project, groups, show_recents=show_recents)
        self.project_overlay.hide()

        key = "project_expanded_state.%d" % self.current_project["id"]
        expanded_state = self._load_setting(key, {}, True)
        self._project_command_model.set_expanded_state(expanded_state)

    def clear_app_uis(self):
        # empty the project commands
        self._project_command_model.clear()

        # hide the pipeline configuration bar
        self.ui.configuration_frame.hide()

        # hide the setup project ui if it is shown
        self.setup_project_widget.hide()
        self.update_project_config_widget.hide()
        self.setup_new_os_widget.hide()
        self.install_apps_widget.hide()
        self.project_overlay.hide()

        # clear the project specific menu
        self.project_menu = QtGui.QMenu(self)
        self.project_menu.aboutToShow.connect(self._on_project_menu_about_to_show)
        self.project_menu.triggered.connect(self._on_project_menu_triggered)
        self.ui.actionProject_Filesystem_Folder.setVisible(True)
        self.project_menu.addAction(self.ui.actionProject_Filesystem_Folder)
        self.ui.project_menu.setMenu(self.project_menu)
        self.__pipeline_configuration_separator = None

    def show_update_project_config(self):
        self.update_project_config_widget.show()
        self.project_overlay.hide()

    def __populate_pipeline_configurations_menu(self, pipeline_configurations, selected):
        """
        This will populate the menu with all the pipeline configurations.

            - It will only be built if two or more configurations are available.
            - Primaries goes first, then everything else is alphabetical.
            - If two primaries have the same name, the lowest id comes first.
            - If more than two pipelines have the same name, their id is suffixed between paratheses.

        :param list pipeline_configurations: List of pipeline configurations link.
        :param id selected: Id of the pipeline that is currently selected. The selected pipeline
            will have a marked checked box next to its name.
        """

        if len(pipeline_configurations) < 2:
            log.debug("Less than two pipeline configurations were found, not building menu.")
            # only one configuration choice
            return

        log.debug("More than one pipeline configuration was found, building menu.")

        # Add a separator that will be above the pipeline configurations. Context menu actions will go over that.
        self.__pipeline_configuration_separator = self.project_menu.addSeparator()

        # Build the configuration section header.
        label = QtGui.QLabel("CONFIGURATION")
        label.setObjectName("project_menu_configuration_label")
        action = QtGui.QWidgetAction(self)
        action.setDefaultWidget(label)
        self.project_menu.addAction(action)

        # Group every sandboxes by their name and add pipelines one at a time
        for pc_name, pc_group in itertools.groupby(pipeline_configurations, lambda x: x["name"]):
            self._add_pipeline_group_to_menu(list(pc_group), selected)

    def _add_pipeline_group_to_menu(self, pc_group, selected):
        """
        Adds a group of pipelines to the menu.

        Pipelines are assumed to have the same name.

        :param list pc_group: List of pipeline entities with keys ''id'', ''name'' and ''project''.
        :param dict selected: Pipeline configuration to select.
        """
        for pc in pc_group:
            parenthesis_arguments = []
            # If this is a site level configuration, suffix (site) to it.
            if pc["project"] is None:
                parenthesis_arguments.append("site")

            # If there are more than one pipeline in the group, we'll suffix the pipeline id.
            if len(pc_group) > 1:
                parenthesis_arguments.append("id %d" % pc["id"])

            if parenthesis_arguments:
                unique_pc_name = "%s (%s)" % (pc["name"], ", ".join(parenthesis_arguments))
            else:
                unique_pc_name = pc["name"]

            action = self.project_menu.addAction(unique_pc_name)
            action.setCheckable(True)
            action.setProperty("project_configuration_id", pc["id"])

            # If this pipeline is the one that was selected, mark it in the
            # menu and update the configuration name widget.
            if selected and selected["id"] == pc["id"]:
                action.setChecked(True)
                self.ui.configuration_name.setText(unique_pc_name)

                # If we haven't picked a primary, show the sandbox header.
                if not self._is_primary_pc(pc):
                    self.ui.configuration_frame.show()

    def __set_project_just_accessed(self, project):
        self._project_model.update_project_accessed_time(project)

    def _on_project_selection(self, selected, deselected):
        selected_indexes = selected.indexes()

        if len(selected_indexes) == 0:
            return

        proxy_model = selected_indexes[0].model()
        source_index = proxy_model.mapToSource(selected_indexes[0])
        item = source_index.model().itemFromIndex(source_index)
        self.__set_project_from_item(item)

    def __set_project_from_id(self, project_id):
        if id == 0:
            return

        # find the project in the model
        model = self._project_selection_model.model()
        for i in xrange(model.rowCount()):
            index = model.index(i, 0)

            if hasattr(model, "mapToSource"):
                # if we are a proxy model, translate to source
                source_index = model.mapToSource(index)
                item = source_index.model().itemFromIndex(source_index)
            else:
                item = model.itemFromIndex(index)

            project = item.data(ShotgunModel.SG_DATA_ROLE)
            if project["id"] == project_id:
                # select it in the model
                self._project_selection_model.select(
                    index, self._project_selection_model.SelectCurrent)
                break

    def __get_icon_pixmap(self, icon, size):
        pixmap = icon.pixmap(512, 512)
        return pixmap.scaled(size, QtCore.Qt.KeepAspectRatioByExpanding, QtCore.Qt.SmoothTransformation)

    def __set_project_from_item(self, item):
        # slide in the project specific view
        self.slide_view(self.ui.project_page, "right")

        # update the project icon and name
        self.ui.project_icon.setPixmap(self.__get_icon_pixmap(item.icon(), self.ui.project_icon.size()))
        project = item.data(SgProjectModel.SG_DATA_ROLE)
        self.ui.project_name.setText(project.get("name", "No Name"))

        # launch the app proxy
        project = item.data(SgProjectModel.SG_DATA_ROLE)
        self.__launch_app_proxy_for_project(project)

    def _on_project_menu_about_to_show(self):
        """
        Called just before the project specific menu is shown to the user.
        """

        engine = sgtk.platform.current_engine()

        try:
            # Get the availability of the project locations.
            has_project_locations = engine.site_comm.call("test_project_locations")
        except Exception, exception:
            log.debug("Cannot get the availability of the project locations: %s" % exception)
            # Assume project locations are not available.
            has_project_locations = False

        # Show or hide project menu item "Project Filesystem Folder"
        # based on the availability of the project locations.
        self.ui.actionProject_Filesystem_Folder.setVisible(has_project_locations)

    def _on_project_menu_triggered(self, action):
        pc_id = action.property("project_configuration_id")

        if pc_id is not None:
            self.__launch_app_proxy_for_project(self.current_project, pc_id)

    def _on_setup_finished(self, success):
        if success:
            self.__launch_app_proxy_for_project(self.current_project)

    def _on_update_finished(self, success):
        if success:
            self.__launch_app_proxy_for_project(self.current_project)

    def _is_primary_pc(self, pc):
        """
        Tests if a pipeline configuration is a primary.

        :param pc: Pipeline configuration entity with key ``code``.

        :returns: True if the pipeline configuration is a primary, else otherwise.
        """
        return pc["name"] == constants.PRIMARY_PIPELINE_CONFIG_NAME

    def __get_server_version(self, connection):
        """
        Retrieves the server version from the connection.

        :param connection: Shotgun connection we want the server version from.
        :returns: Tuple of (major, minor, patch) versions.
        """
        sg_major_ver = connection.server_info["version"][0]
        sg_minor_ver = connection.server_info["version"][1]
        sg_patch_ver = connection.server_info["version"][2]
        return sg_major_ver, sg_minor_ver, sg_patch_ver

    def __launch_app_proxy_for_project(self, project, requested_pipeline_configuration_id=None):
        try:
            engine = sgtk.platform.current_engine()
            log.debug("launching app proxy for project: %s" % project)

            #############################
            # Phase 1: Get the UI pretty.

            # Make sure that not only the previous proxy is not running anymore
            # but that the UI has been cleared as well.
            engine = sgtk.platform.current_engine()
            engine.site_comm.shut_down()
            self.clear_app_uis()
            # Always hide the Refresh Projects menu item when launching the project engine
            # since no projects will be displayed in the app launcher pane.
            self.ui.actionRefresh_Projects.setVisible(False)

            self.current_project = project

            # trigger an update to the model to track this project access
            self.__set_project_just_accessed(project)
            QtGui.QApplication.instance().processEvents()

            ############################################################
            # Phase 2: Get information about the pipeline configuration.

            toolkit_manager = ToolkitManager(engine.get_current_user())
            # We need to cache all environments because we don't know which one the user will require.
            toolkit_manager.caching_policy = ToolkitManager.CACHE_FULL
            toolkit_manager.plugin_id = "basic.desktop"
            toolkit_manager.base_configuration = "sgtk:descriptor:app_store?name=tk-config-basic"
            toolkit_manager.bundle_cache_fallback_paths.extend(
                engine.sgtk.bundle_cache_fallback_paths
            )
            pipeline_configurations = toolkit_manager.get_pipeline_configurations(project)

            log.debug("The following pipeline configurations for this project have been found:")
            log.debug(pprint.pformat(pipeline_configurations))

            # No specific pipeline was requested, load the previously used one.
            setting_name = "pipeline_configuration_for_project_%d" % project["id"]
            if requested_pipeline_configuration_id is None:
                log.debug("Searching for the latest config that was used.")
                requested_pipeline_configuration_id = self._load_setting(setting_name, None, site_specific=True)

            # Pick a pipeline configuration from the list to use.
            pipeline_configuration_to_load = self._pick_pipeline_configuration(
                pipeline_configurations, requested_pipeline_configuration_id, project
            )

            # If we've found what we should be loading.
            if pipeline_configuration_to_load:
                # Remember what we just picked so we pick the same thing next time we launch the app.
                log.debug("Updating %s to %d.", setting_name, pipeline_configuration_to_load["id"])
                self._save_setting(setting_name, pipeline_configuration_to_load["id"], site_specific=True)

            # Add all the pipeline configurations to the menu.
            self.__populate_pipeline_configurations_menu(pipeline_configurations, pipeline_configuration_to_load)

            # If no pipeline configurations were found in Shotgun, show the
            # 'Advanced project setup...' menu item.
            if not pipeline_configurations:
                # If we have the new Shotgun that supports zero config, add the setup project entry in the menu
                if self.__get_server_version(engine.shotgun) >= (7, 2, 0):
                    self.ui.actionAdvanced_Project_Setup.setVisible(True)
                else:
                    # Otherwise hide the entry and provide the same old experience as before and quit, as we can't
                    # bootstrap.
                    self.ui.actionAdvanced_Project_Setup.setVisible(False)
                    self.setup_project_widget.project = project
                    self.setup_project_widget.show()
                    # Stop here, we don't want to launch Python at this point.
                    return
            else:
                self.ui.actionAdvanced_Project_Setup.setVisible(False)

            # From this point on, we don't touch the UI anymore.

            ##############################################
            # Phase 3: Prepare the pipeline configuration.

            # Bootstrap into the requested pipeline configuration or using the fallback.
            if pipeline_configuration_to_load is None:
                toolkit_manager.pipeline_configuration = None
            else:
                # We've loaded this project before and saved its pipeline configuration id, so
                # reload the same old one.
                toolkit_manager.pipeline_configuration = pipeline_configuration_to_load["id"]
        except Exception as error:
            log.exception(str(error))
            message = ("%s"
                       "\n\nTo resolve this, open Shotgun in your browser\n"
                       "and check the paths for this Pipeline Configuration."
                       "\n\nFor more details, see the console." % str(error))
            self.project_overlay.show_error_message(message)
            return

        # From this point on, we don't touch the UI anymore.
        self.project_overlay.start_progress()

        self._sync_thread = ProjectSynchronizationThread(toolkit_manager, project)
        self._sync_thread.sync_failed.connect(self._launch_failed)
        self._sync_thread.report_progress.connect(
            lambda pct, msg: self.project_overlay.report_progress(pct * self._BOOTSTRAP_END_RATIO, msg)
        )
        self._sync_thread.sync_success.connect(self._sync_success)
        self._sync_thread.start()

    def _pick_pipeline_configuration(self, pipeline_configurations, requested_pipeline_configuration_id, project):
        """
        Picks which pipeline configuration to be loaded based on user input or previously used
        pipeline settings.

        :param list pipeline_configurations: List of dicionaries with keys 'id' and 'code'.
        :param dict project: Project entity dictionary with key 'id'.

        :returns: The pipeline configuration that should be loaded, or None.
        :rtype: dict
        """

        # No pipeline was found, so nothing to pick.
        if not pipeline_configurations:
            log.debug("No pipeline configuration to choose from.")
            return None

        log.debug("Looking for pipeline configuration %s.", requested_pipeline_configuration_id)

        # Find the matching pipeline configuration to launch against
        for pc in pipeline_configurations:
            # If the current pipeline matches the one we are looking for.
            if pc["id"] == requested_pipeline_configuration_id:
                return pc

        # We know there is at least one pipeline available, so pick the first. If we couldn't
        # find a given sandbox, this has the benefit of picking the primary, which is sensible
        # fallback.
        log.debug(
            "Requested pipeline configuration was not found. Falling back on %s",
            pprint.pformat(pipeline_configurations[0])
        )
        return pipeline_configurations[0]

    def _launch_failed(self, message):
        self._current_pipeline_descriptor = None
        message = ("%s"
                   "\n\nTo resolve this, open Shotgun in your browser\n"
                   "and check the paths for this Pipeline Configuration."
                   "\n\nFor more details, see the console." % message)
        self.project_overlay.show_error_message(message)

    def _sync_success(self, config_path, descriptor):
        try:
            self._current_pipeline_descriptor = descriptor
            # Banners might need to be updated, we might have picked a configuration that has been
            # updated.
            self._update_banners()

            engine = sgtk.platform.current_engine()

            # Signals from PySide return unicode strings, even if the signal is a string,
            # so re-encode the string as utf8. If we don't well start spreading unicode through
            # Toolkit, including some environment variables, which will cause issues on Windows.
            config_path = config_path.encode("utf8")

            # Find where Python is installed so we can launch an interpreter.
            path_to_python = sgtk.get_python_interpreter_for_config(config_path)
            core_python = sgtk.get_core_python_path_for_config(config_path)

            # startup server pipe to listen
            engine.startup_rpc()

            # pickle up the info needed to bootstrap the project python
            desktop_data = {
                "core_python_path": core_python,
                "config_path": config_path,
                "project": self.current_project,
                "proxy_data": {
                    "proxy_pipe": engine.site_comm.server_pipe,
                    "proxy_auth": engine.site_comm.server_authkey
                }
            }
            (_, pickle_data_file) = tempfile.mkstemp(suffix='.pkl')
            pickle.dump(desktop_data, open(pickle_data_file, "wb"))

            # update the values on the project updater in case they are needed
            self.update_project_config_widget.set_project_info(
                path_to_python, core_python, config_path, self.current_project)

            # get the path to the utilities module
            utilities_module_path = os.path.realpath(
                os.path.join(__file__, "..", "..", "utils", "bootstrap_utilities.py")
            )

            # Make sure the credentials are refreshed so the background process
            # has no problem launching.
            engine.refresh_user_credentials()
            # Ticket 26741: Avoid having odd DLL loading issues on windows
            self._push_dll_state()

            self.project_overlay.report_progress(
                self._LAUNCHING_PYTHON_RATIO,
                "Launching Python subprocess (%s)" % path_to_python
            )
            log.info("--- launching python subprocess (%s)" % path_to_python)

            os.environ["SHOTGUN_DESKTOP_CURRENT_USER"] = sgtk.authentication.serialize_user(
                engine.get_current_user()
            )
            engine.execute_hook(
                "hook_launch_python",
                project_python=path_to_python,
                pickle_data_path=pickle_data_file,
                utilities_module_path=utilities_module_path,
            )
            self._pop_dll_state()

            # and remember it for next time
            self._save_setting("project_id", self.current_project["id"], site_specific=True)
        except (TankInvalidInterpreterLocationError, TankFileDoesNotExistError) as e:
            log.exception("Problem locating interpreter file:")
            self.setup_new_os_widget.show()
            self.project_overlay.hide()
            return
        except Exception as e:
            log.exception("Unexpected error while launching Python:")
            self._launch_failed(str(e))
        finally:
            if "SHOTGUN_DESKTOP_CURRENT_USER" in os.environ:
                del os.environ["SHOTGUN_DESKTOP_CURRENT_USER"]

    def slide_view(self, new_page, from_direction="right"):
        offsetx = self.ui.stack.frameRect().width()
        offsety = self.ui.stack.frameRect().height()
        current_page = self.ui.stack.currentWidget()

        new_page.setGeometry(0, 0, offsetx, offsety)

        if from_direction == "left":
            offsetx = -offsetx

        curr_pos = new_page.pos()
        new_page.move(curr_pos.x() + offsetx, curr_pos.y())
        new_page.show()
        new_page.raise_()

        anim_old = QtCore.QPropertyAnimation(current_page, "pos", self)
        anim_old.setDuration(500)
        anim_old.setStartValue(QtCore.QPoint(curr_pos.x(), curr_pos.y()))
        anim_old.setEndValue(QtCore.QPoint(curr_pos.x() - offsetx, curr_pos.y()))
        anim_old.setEasingCurve(QtCore.QEasingCurve.OutBack)

        anim_new = QtCore.QPropertyAnimation(new_page, "pos", self)
        anim_new.setDuration(500)
        anim_new.setStartValue(QtCore.QPoint(curr_pos.x() + offsetx, curr_pos.y()))
        anim_new.setEndValue(QtCore.QPoint(curr_pos.x(), curr_pos.y()))
        anim_new.setEasingCurve(QtCore.QEasingCurve.OutBack)

        anim_group = QtCore.QParallelAnimationGroup(self)
        anim_group.addAnimation(anim_old)
        anim_group.addAnimation(anim_new)

        def slide_finished():
            self.ui.stack.setCurrentWidget(new_page)
        anim_group.finished.connect(slide_finished)
        anim_group.start()

    def open_site_in_browser(self):
        url = shotgun.get_associated_sg_base_url()
        if self.current_project is not None:
            url = "%s/detail/Project/%d" % (url, self.current_project["id"])

        QtGui.QDesktopServices.openUrl(url)

    def handle_about(self):
        engine = sgtk.platform.current_engine()
        # If a Startup version was specified when engine.run was invoked
        # it's because we're running the new installer code and therefore
        # we have a startup version to show.

        versions = OrderedDict()
        versions["App Version"] = engine.app_version

        if engine.startup_version:
            versions["Startup Version"] = engine.startup_version

        versions["Engine Version"] = engine.version
        versions["Core"] = engine.sgtk.version

        if engine.sgtk.configuration_descriptor:
            versions[
                engine.sgtk.configuration_descriptor.display_name
            ] = engine.sgtk.configuration_descriptor.version

        body = "<center>"
        for name, version in versions.iteritems():
            body += "    {0} {1}<br/>".format(name, version)
        body += "</center>"

        about = AboutScreen(parent=self, body=body)
        about.exec_()<|MERGE_RESOLUTION|>--- conflicted
+++ resolved
@@ -159,16 +159,13 @@
         name_action = self.user_menu.addAction(current_user["name"])
         url_action = self.user_menu.addAction(connection.base_url.split("://")[1])
         self.user_menu.addSeparator()
-<<<<<<< HEAD
-        self.user_menu.addAction(self.ui.actionHelp)
-=======
-        advanced_menu = self.user_menu.addMenu("Advanced")
->>>>>>> 0de26b1e
+
         self.user_menu.addAction(self.ui.actionPin_to_Menu)
         self.user_menu.addAction(self.ui.actionKeep_on_Top)
         self.user_menu.addAction(self.ui.actionRefresh_Projects)
         self.user_menu.addAction(self.ui.actionAdvanced_Project_Setup)
         about_action = self.user_menu.addAction("About...")
+        self.user_menu.addAction(self.ui.actionHelp)
         self.user_menu.addSeparator()
         self.user_menu.addAction(self.ui.actionSign_Out)
         self.user_menu.addAction(self.ui.actionQuit)
@@ -196,11 +193,8 @@
         self.ui.actionRefresh_Projects.triggered.connect(self.handle_project_refresh_action)
         self.ui.actionSign_Out.triggered.connect(self.sign_out)
         self.ui.actionQuit.triggered.connect(self.handle_quit_action)
-<<<<<<< HEAD
+        self.ui.actionRegenerate_Certificates.triggered.connect(self.handle_regen_certs)
         self.ui.actionHelp.triggered.connect(self.handle_help)
-=======
-        self.ui.actionRegenerate_Certificates.triggered.connect(self.handle_regen_certs)
->>>>>>> 0de26b1e
 
         self.ui.user_button.setMenu(self.user_menu)
 
