# -*- coding: utf-8 -*-
# Copyright (c) 2013 Shotgun Software Inc.
#
# CONFIDENTIAL AND PROPRIETARY
#
# This work is provided "AS IS" and subject to the Shotgun Pipeline Toolkit
# Source Code License included in this distribution package. See LICENSE.
# By accessing, using, copying or modifying this work you indicate your
# agreement to the Shotgun Pipeline Toolkit Source Code License. All rights
# not expressly granted therein are reserved by Shotgun Software Inc.


import os
import sys
import tempfile
import subprocess
import cPickle as pickle
import pprint
import itertools
from operator import itemgetter

from tank.platform.qt import QtCore, QtGui

import sgtk
from sgtk.util import shotgun
<<<<<<< HEAD
from sgtk.bootstrap import ToolkitManager
=======
>>>>>>> 4a54cbcb
from sgtk.platform import constants
from tank_vendor import shotgun_authentication as sg_auth
from sgtk import TankInvalidInterpreterLocationError, TankFileDoesNotExistError
from sgtk.platform import get_logger
from sgtk.util import ShotgunPath

from .ui import resources_rc # noqa
from .ui import desktop_window

from .console import Console
from .console import ConsoleLogHandler
from .systray import SystrayWindow
from .about_screen import AboutScreen
from .no_apps_installed_overlay import NoAppsInstalledOverlay
from .setup_project import SetupProject
from .setup_new_os import SetupNewOS
from .project_model import SgProjectModel
from .project_model import SgProjectModelProxy
from .project_delegate import SgProjectDelegate
from .update_project_config import UpdateProjectConfig
from .loading_project_widget import LoadingProjectWidget

from .project_commands_model import ProjectCommandModel
from .project_commands_model import ProjectCommandProxyModel
from .project_commands_widget import ProjectCommandDelegate
from .project_synchronization_thread import ProjectSynchronizationThread

try:
    from .extensions import osutils
except Exception:
    osutils = None

# import our frameworks
shotgun_model = sgtk.platform.import_framework("tk-framework-shotgunutils", "shotgun_model")
overlay_widget = sgtk.platform.import_framework("tk-framework-qtwidgets", "overlay_widget")
settings = sgtk.platform.import_framework("tk-framework-shotgunutils", "settings")

ShotgunModel = shotgun_model.ShotgunModel

log = get_logger(__name__)


class DesktopWindow(SystrayWindow):
    """ Dockable window for the Shotgun system tray """

    ORGANIZATION = "Shotgun Software"
    APPLICATION = "tk-desktop"
    _BOOTSTRAP_END_RATIO = 0.9
    _LAUNCHING_PYTHON_RATIO = 0.95

    def __init__(self, parent=None):
        SystrayWindow.__init__(self, parent)

        # initialize member variables
        self.current_project = None
        self.__activation_hotkey = None
        self.__pipeline_configuration_separator = None
        self._settings_manager = settings.UserSettings(sgtk.platform.current_bundle())

        self._sync_thread = None

        engine = sgtk.platform.current_engine()

        # setup the window
        self.ui = desktop_window.Ui_DesktopWindow()
        self.ui.setupUi(self)
        self.project_overlay = LoadingProjectWidget(self.ui.project_commands)
        self.install_apps_widget = NoAppsInstalledOverlay(self.ui.project_commands)
        self.setup_project_widget = SetupProject(self.ui.project_commands)
        self.setup_project_widget.setup_finished.connect(self._on_setup_finished)
        self.update_project_config_widget = UpdateProjectConfig(self.ui.project_commands)
        self.update_project_config_widget.update_finished.connect(self._on_update_finished)
        self.setup_new_os_widget = SetupNewOS(self.ui.project_commands)

        # setup systray behavior
        self.set_content_layout(self.ui.border_layout)
        self.set_drag_widgets([self.ui.header, self.ui.footer])

        self.systray_state_changed.connect(self.handle_systray_state_changed)
        QtGui.QApplication.instance().setQuitOnLastWindowClosed(False)

        # Setup header buttons
        self.ui.apps_button.setProperty("active", True)
        self.ui.apps_button.style().unpolish(self.ui.apps_button)
        self.ui.apps_button.style().polish(self.ui.apps_button)

        connection = engine.get_current_user().create_sg_connection()

        # Setup the console
        self.__console = Console()
        self.__console_handler = ConsoleLogHandler(self.__console)
        engine.add_logging_handler(self.__console_handler)

        # User menu
        ###########################
        user = engine.get_current_login()
        current_user = connection.find_one(
            "HumanUser", [["id", "is", user["id"]]],
            ["image", "name"])
        self._current_user_id = user["id"]
        thumbnail_url = current_user.get("image")
        if thumbnail_url is not None:
            (_, thumbnail_file) = tempfile.mkstemp(suffix=".jpg")
            try:
                shotgun.download_url(connection, thumbnail_url, thumbnail_file)
                pixmap = QtGui.QPixmap(thumbnail_file)
                self.ui.user_button.setIcon(QtGui.QIcon(pixmap))
            except Exception:
                # if it fails for any reason, that's alright
                pass
            finally:
                try:
                    os.remove(thumbnail_file)
                except Exception:
                    pass

        # populate user menu
        self.user_menu = QtGui.QMenu(self)
        name_action = self.user_menu.addAction(current_user["name"])
        url_action = self.user_menu.addAction(connection.base_url.split("://")[1])
        self.user_menu.addSeparator()
        self.user_menu.addAction(self.ui.actionPin_to_Menu)
        self.user_menu.addAction(self.ui.actionKeep_on_Top)
        self.user_menu.addAction(self.ui.actionShow_Console)
        self.user_menu.addAction(self.ui.actionRefresh_Projects)
        self.user_menu.addAction(self.ui.actionAdvanced_Project_Setup)
        about_action = self.user_menu.addAction("About...")
        self.user_menu.addSeparator()
        self.user_menu.addAction(self.ui.actionSign_Out)
        self.user_menu.addAction(self.ui.actionQuit)

        # Initially hide the Advanced project setup... menu item. This
        # menu item will only be displayed for projects that do not have
        # any pipeline configurations registered in Shotgun.
        self.ui.actionAdvanced_Project_Setup.setVisible(False)

        name_action.triggered.connect(self.open_site_in_browser)
        url_action.triggered.connect(self.open_site_in_browser)
        about_action.triggered.connect(self.handle_about)

        QtGui.QApplication.instance().aboutToQuit.connect(self.handle_quit_action)

        self.ui.actionPin_to_Menu.triggered.connect(self.toggle_pinned)
        self.ui.actionKeep_on_Top.triggered.connect(self.toggle_keep_on_top)
        self.ui.actionShow_Console.triggered.connect(self.__console.show_and_raise)
        self.ui.actionAdvanced_Project_Setup.triggered.connect(self.handle_advanced_project_setup_action)
        self.ui.actionRefresh_Projects.triggered.connect(self.handle_project_refresh_action)
        self.ui.actionSign_Out.triggered.connect(self.sign_out)
        self.ui.actionQuit.triggered.connect(self.handle_quit_action)

        self.ui.user_button.setMenu(self.user_menu)

        # Initialize the model to track project commands
        self._project_command_count = 0
        self._project_command_model = ProjectCommandModel(self)
        self._project_command_proxy = ProjectCommandProxyModel(self)
        self._project_command_proxy.setSourceModel(self._project_command_model)
        self._project_command_proxy.sort(0)
        self.ui.project_commands.setModel(self._project_command_proxy)

        # limit how many recent commands are shown
        self._project_command_proxy.set_recents_limit(6)

        self._project_command_delegate = ProjectCommandDelegate(self.ui.project_commands)
        self.ui.project_commands.setItemDelegate(self._project_command_delegate)
        self.ui.project_commands.expanded_changed.connect(self.handle_project_command_expanded_changed)

        # fix for floating delegate bug
        # see discussion at https://stackoverflow.com/questions/15331256
        self.ui.project_commands.verticalScrollBar().valueChanged.connect(
            self.ui.project_commands.updateEditorGeometries)

        self._project_command_model.command_triggered.connect(engine._handle_button_command_triggered)

        # load and initialize cached projects
        self._project_model = SgProjectModel(self, self.ui.projects)
        self._project_proxy = SgProjectModelProxy(self)

        # hook up sorting/filtering GUI
        self._project_proxy.setSourceModel(self._project_model)
        self._project_proxy.sort(0)
        self.ui.projects.setModel(self._project_proxy)

        # tell our project view to use a custom delegate to produce widgets
        self._project_delegate = \
            SgProjectDelegate(self.ui.projects, QtCore.QSize(130, 150))
        self.ui.projects.setItemDelegate(self._project_delegate)

        # handle project selection change
        self._project_selection_model = self.ui.projects.selectionModel()
        self._project_selection_model.selectionChanged.connect(self._on_project_selection)

        # handle project data updated
        self._project_model.data_refreshed.connect(self._handle_project_data_changed)

        self.ui.actionProject_Filesystem_Folder.triggered.connect(
            self.on_project_filesystem_folder_triggered)

        # setup project search
        self._search_x_icon = QtGui.QIcon(":/tk-desktop/icon_inbox_clear.png")
        self._search_magnifier_icon = QtGui.QIcon(":/tk-desktop/search_transparent.png")
        self.ui.search_button.clicked.connect(self.search_button_clicked)
        self.ui.search_text.textChanged.connect(self.search_text_changed)
        self.search_button_clicked()

        self.project_carat_up = QtGui.QIcon(":tk-desktop/up_carat.png")
        self.project_carat_down = QtGui.QIcon(":tk-desktop/down_carat.png")
        self.down_arrow = QtGui.QIcon(":tk-desktop/down_arrow.png")
        self.right_arrow = QtGui.QIcon(":tk-desktop/right_arrow.png")

        self.ui.project_arrow.clicked.connect(self._on_back_to_projects_clicked)

        self.clear_app_uis()

        self.ui.shotgun_button.clicked.connect(self.open_site_in_browser)
        self.ui.shotgun_button.setToolTip("Open Shotgun in browser.\n%s" % connection.base_url)

        self._project_model.thumbnail_updated.connect(self.handle_project_thumbnail_updated)

        # Do not put anything after this line, this can kick-off a Python process launch, which should
        # be done only when the dialog is fully initialized.
        self._load_settings()

    def _load_settings(self):
        # last window position
        pos = self._settings_manager.retrieve("pos", QtCore.QPoint(200, 200), self._settings_manager.SCOPE_SITE)
        self.move(pos)
        # Force update so the project selection happens if the window is shown by default
        QtGui.QApplication.processEvents()

        # settings that apply across any instance (after site specific, so pinned can reset pos)
        self.set_on_top(self._settings_manager.retrieve("on_top", False))

        # always start pinned and hidden
        self.state = self._settings_manager.retrieve("dialog_pinned", self.STATE_PINNED)

        # Update the project at the very end so the Python process is kicked off when everything
        # is initialized.
        project_id = self._settings_manager.retrieve("project_id", None, self._settings_manager.SCOPE_SITE)
        self.__set_project_from_id(project_id)

    def _save_setting(self, key, value, site_specific):
        if site_specific:
            self._settings_manager.store(key, value, self._settings_manager.SCOPE_SITE)
        else:
            self._settings_manager.store(key, value)

    def _load_setting(self, key, default_value, site_specific):
        if site_specific:
            ret = self._settings_manager.retrieve(key, default_value, self._settings_manager.SCOPE_SITE)
        else:
            ret = self._settings_manager.retrieve(key, default_value)

        return ret

    def _push_dll_state(self):
        '''
        Push current Dll Directory
        '''
        if sys.platform == "win32":
            try:
                import win32api

                # GetDLLDirectory throws an exception if none was set
                try:
                    self._previous_dll_directory = win32api.GetDllDirectory(None)
                except StandardError:
                    self._previous_dll_directory = None

                win32api.SetDllDirectory(None)
            except StandardError:
                log.warning("Could not push DllDirectory under Windows.")

    def _pop_dll_state(self):
        '''
        Pop the previously pushed DLL Directory
        '''
        if sys.platform == "win32":
            try:
                import win32api
                win32api.SetDllDirectory(self._previous_dll_directory)
            except StandardError:
                log.warning("Could not restore DllDirectory under Windows.")

    ########################################################################################
    # Event handlers and slots
    def contextMenuEvent(self, event):
        self.user_menu.exec_(event.globalPos())

    def handle_project_command_expanded_changed(self, group_key, expanded):
        expanded_state = self._project_command_model.get_expanded_state()
        key = "project_expanded_state.%d" % self.current_project["id"]
        self._save_setting(key, expanded_state, site_specific=True)

    def handle_project_thumbnail_updated(self, item):
        project = item.data(ShotgunModel.SG_DATA_ROLE)
        if self.current_project is None or project["id"] != self.current_project["id"]:
            # nothing needs updating
            return

        self.ui.project_icon.setPixmap(self.__get_icon_pixmap(item.icon(), self.ui.project_icon.size()))

    def handle_systray_state_changed(self, state):
        if state == self.STATE_PINNED:
            self.ui.actionPin_to_Menu.setText("Undock from Menu")
        elif state == self.STATE_WINDOWED:
            self.ui.actionPin_to_Menu.setText("Pin to Menu")
        self._settings_manager.store("dialog_pinned", self.state)

    def handle_quit_action(self):
        # disconnect from the current proxy
        engine = sgtk.platform.current_engine()

        # disconnect from the current project
        engine.site_comm.shut_down()

        self._save_setting("pos", self.pos(), site_specific=True)

        self.close()
        self.systray.hide()
        QtGui.QApplication.instance().quit()

    def handle_hotkey_triggered(self):
        self.toggle_activate()

    def set_activation_hotkey(self, shortcut, native_modifiers, native_key):
        if osutils is None:
            return

        if shortcut.isEmpty():
            self._save_setting("activation_hotkey", ("", "", ""), site_specific=True)
            if self.__activation_hotkey is not None:
                osutils.unregister_global_hotkey(self.__activation_hotkey)
                self.__activation_hotkey = None
        else:
            if self.__activation_hotkey is not None:
                osutils.unregister_global_hotkey(self.__activation_hotkey)
            self.__activation_hotkey = osutils.register_global_hotkey(
                native_modifiers, native_key, self.handle_hotkey_triggered)
            self._save_setting(
                "activation_hotkey",
                (shortcut[0], native_modifiers, native_key),
                site_specific=True)

    def handle_auto_start_changed(self, state):
        if osutils is None:
            return

        if state == QtCore.Qt.Checked:
            osutils.set_launch_at_login(True)
        if state == QtCore.Qt.Unchecked:
            osutils.set_launch_at_login(False)

    def handle_project_refresh_action(self):
        """
        Force a reload of the project model.
        Clear cache and reload if shift is held down.
        """
        modifiers = QtGui.QApplication.keyboardModifiers()
        if modifiers == QtCore.Qt.ShiftModifier:
            self._project_model.hard_refresh()
        else:
            self._project_model._refresh_data()

    def handle_advanced_project_setup_action(self):
        """
        Display the classic project setup wizard if the current
        user appears to have sufficient permissions to actually
        setup a project. If not, pop up an error dialog informing
        them of the problem.
        """
        self.setup_project_widget.project = self.current_project

        # The first time a user selects the Advanced project setup
        # menu item, display the Setup Project help popup to provide
        # more information about this feature.
        wizard_setting = "advanced_project_setup_launched"
        help_wizard_shown = self._load_setting(
            wizard_setting, default_value=False, site_specific=False
        )
        if not help_wizard_shown:
            self._save_setting(
                wizard_setting, value=True, site_specific=False
            )

        # Bypass the Setup Toolkit overlay of the setup_project_widget
        # and go straight to the setup wizard window.
        self.setup_project_widget.do_setup(show_help=not(help_wizard_shown))

    def search_button_clicked(self):
        if self.ui.search_frame.property("collapsed"):
            # expand
            # do not show the project menu for the time being
            # self.ui.project_button.hide()
            self.ui.search_text.show()
            self.ui.search_text.setFocus()
            self.ui.search_magnifier.show()
            self.ui.search_button.setIcon(self._search_x_icon)
            self.ui.search_button.setStyleSheet("")
            self.ui.search_button.setToolTip("Clear search")
            self.ui.search_frame.setProperty("collapsed", False)
        else:
            # collapse
            self.ui.search_text.hide()
            self.ui.search_magnifier.hide()

            # Force update to keep from seeing the button flash
            QtGui.QApplication.processEvents()

            self.ui.search_text.setText("")
            # do not show the project menu for the time being
            # self.ui.project_button.show()
            self.ui.search_button.setIcon(self._search_magnifier_icon)
            self.ui.search_button.setToolTip("Search Projects")
            self.ui.search_button.setStyleSheet("""
                QPushButton {
                    border-image: url(:/tk-desktop/search_light.png);
                }

                QPushButton:hover {
                    border-image: url(:/tk-desktop/search_blue.png);
                }
            """)
            self.ui.search_frame.setProperty("collapsed", True)

        self.ui.search_frame.style().unpolish(self.ui.search_frame)
        self.ui.search_frame.style().polish(self.ui.search_frame)
        self.ui.search_frame.update()

    def search_text_changed(self, text):
        self._project_proxy.search_text = text

    def on_project_filesystem_folder_triggered(self):
        engine = sgtk.platform.current_engine()
        engine.refresh_user_credentials()
        engine.site_comm.call_no_response("open_project_locations")

    def on_project_commands_finished(self):
        """
        Invoked when all commands found for a project have been registered.
        """
        if self._project_command_count == 0:
            # Show the UI that indicates no project commands have been configured
            self.install_apps_widget.build_software_entity_config_widget(
                self.current_project
            )
            self.install_apps_widget.show()

    def sign_out(self):
        engine = sgtk.platform.current_engine()

        try:
            sg_auth.ShotgunAuthenticator().clear_default_user()
            if engine.uses_legacy_authentication():
                engine.create_legacy_login_instance().logout()
        except Exception:
            # if logout raises an exception, just log and don't crash
            log.exception("Error logging out.")

        # restart the application
        self.handle_quit_action()
        # Very important to set close_fds otherwise the websocket server file descriptor
        # will be shared with the child process and it prevent restarting the server
        # after the process closes.
        # Solution was found here: http://stackoverflow.com/a/13593715
        # Also tell the new shotgun to skip the tray and go directly to the login.
        subprocess.Popen(sys.argv + ["--show-login"], close_fds=True)

    def is_on_top(self):
        return (self.windowFlags() & QtCore.Qt.WindowStaysOnTopHint)

    def set_on_top(self, value):
        flags = self.windowFlags()
        visible = self.isVisible()

        if value:
            self.setWindowFlags(flags | QtCore.Qt.WindowStaysOnTopHint)
            self.ui.actionKeep_on_Top.setChecked(True)
            self._save_setting("on_top", True, site_specific=False)
        else:
            self.setWindowFlags(flags & ~QtCore.Qt.WindowStaysOnTopHint)
            self.ui.actionKeep_on_Top.setChecked(False)
            self._save_setting("on_top", False, site_specific=False)

        if visible:
            self.show()

    def toggle_keep_on_top(self):
        on_top = self.is_on_top()
        self.set_on_top(not on_top)

    ########################################################################################
    # project view
    def get_app_widget(self, namespace=None):
        return self.ui.project_commands

    def add_to_project_menu(self, action):
        self.project_menu.insertAction(self.__pipeline_configuration_separator, action)

    def add_project_command(
        self, name, button_name, menu_name, icon, command_tooltip, groups, is_menu_default
    ):
        """
        Add a button command to the Project dialog. Keeps a running total of how
        many commands were added. If no commands are added for the Project, the
        "We couldn't find anything to launch" overlay is displayed.

        :param str name: The name of the command used for internal tracking
        :param str button_name: The label for the command button.
        :param str menu_name: The label for the command button's drop-down menu item.
        :param QtGui.QIcon icon: The icon to display for the command button and RECENT item.
        :param str command_tooltip: A brief summary of what this command does.
        :param list groups: The list of Desktop folder groups this command should appear in.
        :param bool is_menu_default: If this command is a menu item, indicate whether it should
                                     also be run by the command button.
        """
        self._project_command_model.add_command(
            name, button_name, menu_name, icon, command_tooltip, groups, is_menu_default
        )
        self._project_command_proxy.invalidate()
        self._project_command_count += 1

    def _handle_project_data_changed(self):
        self._project_command_count = 0
        self._project_selection_model.clear()
        self._project_proxy.invalidate()
        self._project_proxy.sort(0)

    def _on_back_to_projects_clicked(self):
        """
        Invoked when the user leaves a project.
        """
        engine = sgtk.platform.current_engine()
        engine.site_comm.shut_down()

        # This is non-blocking and if the thread has already stopped running it has so side-effect.
        self._sync_thread.abort()

        self._project_command_count = 0
        self._project_selection_model.clear()
        self._project_proxy.invalidate()
        self._project_proxy.sort(0)

        self.slide_view(self.ui.project_browser_page, "left")

        # remember that we are back at the browser
        self.current_project = None
        self._save_setting("project_id", 0, site_specific=True)

        # We are switching back to the project list, so need to show the
        # "Refresh Projects" and hide the "Advanced project setup" menu
        # items once again.
        self.ui.actionRefresh_Projects.setVisible(True)
        self.ui.actionAdvanced_Project_Setup.setVisible(False)

    def set_groups(self, groups, show_recents=True):
        self._project_command_model.set_project(
            self.current_project, groups, show_recents=show_recents)
        self.project_overlay.hide()

        key = "project_expanded_state.%d" % self.current_project["id"]
        expanded_state = self._load_setting(key, {}, True)
        self._project_command_model.set_expanded_state(expanded_state)

    def clear_app_uis(self):
        # empty the project commands
        self._project_command_model.clear()

        # hide the pipeline configuration bar
        self.ui.configuration_frame.hide()

        # hide the setup project ui if it is shown
        self.setup_project_widget.hide()
        self.update_project_config_widget.hide()
        self.setup_new_os_widget.hide()
        self.install_apps_widget.hide()

        # clear the project specific menu
        self.project_menu = QtGui.QMenu(self)
        self.project_menu.aboutToShow.connect(self._on_project_menu_about_to_show)
        self.project_menu.triggered.connect(self._on_project_menu_triggered)
        self.ui.actionProject_Filesystem_Folder.setVisible(True)
        self.project_menu.addAction(self.ui.actionProject_Filesystem_Folder)
        self.ui.project_menu.setMenu(self.project_menu)
        self.__pipeline_configuration_separator = None

    def show_update_project_config(self):
        self.update_project_config_widget.show()
        self.project_overlay.hide()

    def __populate_pipeline_configurations_menu(self, pipeline_configurations, selected):
        """
        This will populate the menu with all the pipeline configurations.

            - It will only be built if two or more configurations are available.
            - Primaries goes first, then everything else is alphabetical.
            - If two primaries have the same name, the lowest id comes first.
            - If more than two pipelines have the same name, their id is suffixed between paratheses.

        :param list pipeline_configurations: List of pipeline configurations link.
        :param id selected: Id of the pipeline that is currently selected. The selected pipeline
            will have a marked checked box next to its name.
        """

        if len(pipeline_configurations) < 2:
            log.debug("Less than two pipeline configurations were found, not building menu.")
            # only one configuration choice
            return

        log.debug("More than one pipeline configuration was found, building menu.")

        # Add a separator that will be above the pipeline configurations. Context menu actions will go over that.
        self.__pipeline_configuration_separator = self.project_menu.addSeparator()

        # Build the configuration section header.
        label = QtGui.QLabel("CONFIGURATION")
        label.setObjectName("project_menu_configuration_label")
        action = QtGui.QWidgetAction(self)
        action.setDefaultWidget(label)
        self.project_menu.addAction(action)

        # Now it's time to add entries to the menu.

        # Step 1: Extract the primary and add it to the menu.
        primaries = filter(self._is_primary_pc, pipeline_configurations)
        if primaries:
            self._add_pipeline_group_to_menu(primaries, selected)

        # Step 2: Extract the sandboxes and add them to the menu.

        # Get all non primary configurations.
        sandboxes = filter(lambda pc: not self._is_primary_pc(pc), pipeline_configurations)

        # Sandboxes are sorted alphabetically. When two sandboxes have the same name,
        # sort on the project field so that site level configurations appear first. If multiple site level
        # configurations are also available, sort by id.
        sandboxes = sorted(sandboxes, key=itemgetter("name", "project", "id"))

        # Group every sandboxes by their name and add pipelines one at a time
        for pc_name, pc_group in itertools.groupby(sandboxes, lambda x: x["name"]):
            self._add_pipeline_group_to_menu(list(pc_group), selected)

        # Step 3: Profit!

    def _add_pipeline_group_to_menu(self, pc_group, selected):
        """
        Adds a group of pipelines to the menu.

        Pipelines are assumed to have the same name.

        :param list pc_group: List of pipeline entities with keys ''id'', ''name'' and ''project''.
        :param dict selected: Pipeline configuration to select.
        """
        for pc in pc_group:
            parenthesis_arguments = []
            # If this is a site level configuration, suffix (site) to it.
            if pc["project"] is None:
                parenthesis_arguments.append("site")

            # If there are more than one pipeline in the group, we'll suffix the pipeline id.
            if len(pc_group) > 1:
                parenthesis_arguments.append("id %d" % pc["id"])

            if parenthesis_arguments:
                unique_pc_name = "%s (%s)" % (pc["name"], ", ".join(parenthesis_arguments))
            else:
                unique_pc_name = pc["name"]

            action = self.project_menu.addAction(unique_pc_name)
            action.setCheckable(True)
            action.setProperty("project_configuration_id", pc["id"])

            # If this pipeline is the one that was selected, mark it in the
            # menu and update the configuration name widget.
            if selected and selected["id"] == pc["id"]:
                action.setChecked(True)
                self.ui.configuration_name.setText(unique_pc_name)

                # If we haven't picked a primary, show the sandbox header.
                if not self._is_primary_pc(pc):
                    self.ui.configuration_frame.show()

    def __set_project_just_accessed(self, project):
        self._project_model.update_project_accessed_time(project)

    def _on_project_selection(self, selected, deselected):
        selected_indexes = selected.indexes()

        if len(selected_indexes) == 0:
            return

        proxy_model = selected_indexes[0].model()
        source_index = proxy_model.mapToSource(selected_indexes[0])
        item = source_index.model().itemFromIndex(source_index)
        self.__set_project_from_item(item)

    def __set_project_from_id(self, project_id):
        if id == 0:
            return

        # find the project in the model
        model = self._project_selection_model.model()
        for i in xrange(model.rowCount()):
            index = model.index(i, 0)

            if hasattr(model, "mapToSource"):
                # if we are a proxy model, translate to source
                source_index = model.mapToSource(index)
                item = source_index.model().itemFromIndex(source_index)
            else:
                item = model.itemFromIndex(index)

            project = item.data(ShotgunModel.SG_DATA_ROLE)
            if project["id"] == project_id:
                # select it in the model
                self._project_selection_model.select(
                    index, self._project_selection_model.SelectCurrent)
                break

    def __get_icon_pixmap(self, icon, size):
        pixmap = icon.pixmap(512, 512)
        return pixmap.scaled(size, QtCore.Qt.KeepAspectRatioByExpanding, QtCore.Qt.SmoothTransformation)

    def __set_project_from_item(self, item):
        # slide in the project specific view
        self.slide_view(self.ui.project_page, "right")

        # update the project icon and name
        self.ui.project_icon.setPixmap(self.__get_icon_pixmap(item.icon(), self.ui.project_icon.size()))
        project = item.data(SgProjectModel.SG_DATA_ROLE)
        self.ui.project_name.setText(project.get("name", "No Name"))

        # launch the app proxy
        project = item.data(SgProjectModel.SG_DATA_ROLE)
        self.__launch_app_proxy_for_project(project)

    def _on_project_menu_about_to_show(self):
        """
        Called just before the project specific menu is shown to the user.
        """

        engine = sgtk.platform.current_engine()

        try:
            # Get the availability of the project locations.
            has_project_locations = engine.site_comm.call("test_project_locations")
        except Exception, exception:
            log.debug("Cannot get the availability of the project locations: %s" % exception)
            # Assume project locations are not available.
            has_project_locations = False

        # Show or hide project menu item "Project Filesystem Folder"
        # based on the availability of the project locations.
        self.ui.actionProject_Filesystem_Folder.setVisible(has_project_locations)

    def _on_project_menu_triggered(self, action):
        pc_id = action.property("project_configuration_id")

        if pc_id is not None:
            self.__launch_app_proxy_for_project(self.current_project, pc_id)

    def _on_setup_finished(self, success):
        if success:
            self.__launch_app_proxy_for_project(self.current_project)

    def _on_update_finished(self, success):
        if success:
            self.__launch_app_proxy_for_project(self.current_project)

    def _get_toolkit_classic_pipeline_configurations(self, connection, project):
        """
        Get all the pipeline configurations that are not using plugin ids.

        :param connection: Shotgun connection instance.
        :param dict project: Project entity link.

        :returns: List of pipeline configuration dictionaries with keys ``mac_path``, ``windows_path``,
            ``linux_path``, ``users`` and ``name``
        """
        found_pcs = connection.find(
            "PipelineConfiguration",
            [["project", "is", project]],
            fields=["mac_path", "windows_path", "linux_path", "users", "code", "sg_plugin_ids", "plugin_ids", "project"]
        )

        def is_pipeline_usable(pc):
            """
            Ensures that a pipeline is not zero-config based and that it is accessible for the current user.
            """
            # If there is a plugin id, can't use this.
            if pc.get("sg_plugin_ids") or pc.get("plugin_ids"):
                return False

            if not ShotgunPath.from_shotgun_dict(pc):
                log.warning("Skipping Toolkit Classic pipeline configuration '%s' without any path set." % pc["id"])
                return False

            # If there are no users assigned, this pipeline is accessible from for everyone.
            if not pc["users"]:
                return True

            # Search for ourselves.
            for user in pc["users"]:
                # We've found ourselves, awesome!
                if self._current_user_id == user["id"]:
                    return True

            return False

        # FIXME: We need to discuss what we do with multiple primaries with Toolkit classic. In zero config we keep
        # the earliest one. It follows that the new desktop should follow the same rules, but the behavior already
        # exists in the wild, so we may have to keep supporting that one.

        # Filter out pipelines that can't be accessed.
        accessible_pcs = filter(is_pipeline_usable, found_pcs)

        # Massage the dictionaries keys so it uses the same key names of the zero config pipelines.
        for pc in accessible_pcs:
            pc["name"] = pc["code"]
            del pc["code"]

        return accessible_pcs

    def _is_primary_pc(self, pc):
        """
        Tests if a pipeline configuration is a primary.

        :param pc: Pipeline configuration entity with key ``code``.

        :returns: True if the pipeline configuration is a primary, else otherwise.
        """
        return pc["name"] == constants.PRIMARY_PIPELINE_CONFIG_NAME

    def _merge_pipeline_configuration_lists(self, classic_pcs, bootstrap_pcs):
        """
        Merges the pipeline configurations lists while taking out boostrap pipeline configurations
        if a Toolkit classic pipeline configuration is also present.

        :param list classic_pcs: List of Toolkit Classic pipeline configuration entity dictionaries.
        :param list bootstrap_pcs: List of bootstrap pipeline configuration entity dictionaries.

        :returns: Merged list of pipeline configurations entities with a single primary
            pipeline configuration.
        :rtype: list
        """

        # Find if there is a primary pipeline configuration in the classic pipelines.
        has_classic_primary = any(self._is_primary_pc(pc) for pc in classic_pcs)
        has_zero_config_primary = any(self._is_primary_pc(pc) for pc in bootstrap_pcs)

        if has_classic_primary and has_zero_config_primary:
            log.warning(
                "Toolkit Classic 'Primary' pipeline configuration '%d' overrides "
                "bootstrap 'Primary' pipeline configuration '%d'.")
            # Only keep non-primaries
            bootstrap_pcs = filter(lambda pc: not self._is_primary_pc(pc), bootstrap_pcs)

        return classic_pcs + bootstrap_pcs

    def __launch_app_proxy_for_project(self, project, requested_pipeline_configuration_id=None):
        try:
            engine = sgtk.platform.current_engine()
            log.debug("launching app proxy for project: %s" % project)

            # Phase 1: Get the UI pretty.

            # Make sure that not only the previous proxy is not running anymore
            # but that the UI has been cleared as well.
            engine = sgtk.platform.current_engine()
            engine.site_comm.shut_down()
            self.clear_app_uis()
            # Always hide the Refresh Projects menu item when launching the project engine
            # since no projects will be displayed in the app launcher pane.
            self.ui.actionRefresh_Projects.setVisible(False)

            self.current_project = project

            # trigger an update to the model to track this project access
            self.__set_project_just_accessed(project)
            QtGui.QApplication.instance().processEvents()

            # Phase 2: Get information about the pipeline configuration.
            #
            # This phase is a two step process. First, get all the pipeline configurations that are
            # not using plugin ids. Those are classic Toolkit pipeline configurations using *_path fields.
            # Then, fetch the rest using the ToolkitManager, which honors the plugin_id flag.

            # Step 1: First get the legacy pipeline configurations, i.e. those using the *_path fields.
            connection = engine.shotgun
            pipeline_configurations = self._get_toolkit_classic_pipeline_configurations(connection, project)

            toolkit_manager = ToolkitManager(engine.get_current_user())
            # We need to cache all environments because we don't know which one the user will require.
            toolkit_manager.caching_policy = ToolkitManager.CACHE_FULL
            toolkit_manager.plugin_id = "basic.desktop"
            toolkit_manager.base_configuration = "sgtk:descriptor:app_store?name=tk-config-basic"
            toolkit_manager.bundle_cache_fallback_paths.extend(
                engine.sgtk.bundle_cache_fallback_paths
            )
            # Step 2: Retrieves the pipeline configurations that use plugin ids usable by the current user.
            # and merge that list with the toolkit classic ones.
            pipeline_configurations = self._merge_pipeline_configuration_lists(
                pipeline_configurations,
                toolkit_manager.get_pipeline_configurations(project)
            )

            log.debug("The following pipeline configurations for this project have been found:")
            log.debug(pprint.pformat(pipeline_configurations))

            pipeline_configuration_to_load = self._pick_pipeline_configuration(
                pipeline_configurations, requested_pipeline_configuration_id, project
            )

            # going to launch the configuration, update the project menu if needed
            self.__populate_pipeline_configurations_menu(pipeline_configurations, pipeline_configuration_to_load)

            # If no pipeline configurations were found in Shotgun, show the
            # 'Advanced project setup...' menu item.
            if not pipeline_configurations:
                # Enable user menu item to launch classic Project Setup wizard
                self.ui.actionAdvanced_Project_Setup.setVisible(True)
            else:
                # Disable user menu item that launches classic Project Setup wizard
                self.ui.actionAdvanced_Project_Setup.setVisible(False)

            # From this point on, we don't touch the UI anymore.

            # Phase 3: Prepare the pipeline configuration.

            # If no pipeline configuration is in the user settings, we will let the bootstrap
            # pick the right pipeline configuration for the first launch.
            if pipeline_configuration_to_load is None:
                toolkit_manager.pipeline_configuration = None
            else:
                # We've loaded this project before and saved its pipeline configuration id, so
                # reload the same old one.
                toolkit_manager.pipeline_configuration = pipeline_configuration_to_load["id"]
        except Exception as error:
            log.exception(str(error))
            message = ("%s"
                       "\n\nTo resolve this, open Shotgun in your browser\n"
                       "and check the paths for this Pipeline Configuration."
                       "\n\nFor more details, see the console." % str(error))
            self.project_overlay.show_error_message(message)
            return

        # From this point on, we don't touch the UI anymore.
        self.project_overlay.start_progress()

        self._sync_thread = ProjectSynchronizationThread(toolkit_manager, project)
        self._sync_thread.sync_failed.connect(self._launch_failed)
        self._sync_thread.report_progress.connect(
            lambda pct, msg: self.project_overlay.report_progress(pct * self._BOOTSTRAP_END_RATIO, msg)
        )
        self._sync_thread.sync_success.connect(self._sync_success)
        self._sync_thread.start()

<<<<<<< HEAD
    def _pick_pipeline_configuration(self, pipeline_configurations, requested_pipeline_configuration_id, project):
        """
        Picks which pipeline configuration to be loaded based on user input or previously used
        pipeline settings.
=======
        # Check if the pipeline configuration is login based.
        engine.check_login_based(core_root)

        # Make sure the credentials are refreshed so the background process
        # has no problem launching.
        engine.refresh_user_credentials()
>>>>>>> 4a54cbcb

        :param list pipeline_configurations: List of dicionaries with keys 'id' and 'code'.
        :param dict project: Project entity dictionary with key 'id'.

        :returns: The pipeline configuration that should be loaded, or None.
        :rtype: dict
        """
        setting_name = "pipeline_configuration_for_project_%d" % project["id"]

        # No specific pipeline was requested, load the previously used one.
        if requested_pipeline_configuration_id is None:
            log.debug("Searching for the latest config that was used.")
            requested_pipeline_configuration_id = self._load_setting(setting_name, None, site_specific=True)

        log.debug("Looking for pipeline configuration %s.", requested_pipeline_configuration_id)

        # Find the matching pipeline configuration to launch against
        pipeline_configuration_to_load = None
        primary_pipeline_configuration = None
        for pc in pipeline_configurations:
            # If we've stumbled upon the Primary.
            if self._is_primary_pc(pc):
                primary_pipeline_configuration = pc

<<<<<<< HEAD
            # If the current pipeline matches the one we are looking for.
            if pc["id"] == requested_pipeline_configuration_id:
                pipeline_configuration_to_load = pc

            # If we've found everything, we can stop looking.
            if primary_pipeline_configuration and pipeline_configuration_to_load:
                break

        # If we haven't found something to load.
        if not pipeline_configuration_to_load:
            # If there's a primary available, fall back to that.
            if primary_pipeline_configuration:
                log.warning(
                    "Pipeline configuration id %s was not found, falling back to primary.",
                    requested_pipeline_configuration_id
                )
                pipeline_configuration_to_load = primary_pipeline_configuration
            elif requested_pipeline_configuration_id:
                log.warning("Pipeline configuration id %s was not found.", requested_pipeline_configuration_id)
            else:
                log.debug("No primary was found nor was a specific pipeline requested.")

        if pipeline_configuration_to_load is None:
            log.debug("Updating %s to None.", setting_name)
            # Save requested_pipeline_configuration_id as last accessed
            self._save_setting(setting_name, None, site_specific=True)
        else:
            log.debug("Updating %s to %d.", setting_name, pipeline_configuration_to_load["id"])
            # Save requested_pipeline_configuration_id as last accessed
            self._save_setting(setting_name, pipeline_configuration_to_load["id"], site_specific=True)

        return pipeline_configuration_to_load

    def _launch_failed(self, message):
        message = ("%s"
                   "\n\nTo resolve this, open Shotgun in your browser\n"
                   "and check the paths for this Pipeline Configuration."
                   "\n\nFor more details, see the console." % message)
        self.project_overlay.show_error_message(message)

    def _sync_success(self, config_path):
=======
        # Ticket 26741: Avoid having odd DLL loading issues on windows
        self._push_dll_state()

        engine.log_info("--- launching python subprocess (%s)" % path_to_python)
        # Get the human user we authenticated as. Do not use get_authenticated_user. If the
        # desktop is running on top of Shotgun Desktop 1.02, then desktop runs in legacy
        # more where the authenticated user is None. Instead, use engine.get_current_user(),
        # which knows the user used to actually log into desktop.
        os.environ["SHOTGUN_DESKTOP_CURRENT_USER"] = sgtk.authentication.serialize_user(
            engine.get_current_user()
        )
>>>>>>> 4a54cbcb
        try:

            engine = sgtk.platform.current_engine()
            # Phase 4: Find the interpreter and launch it.
            path_to_python = sgtk.get_python_interpreter_for_config(config_path)

            # startup server pipe to listen
            engine.startup_rpc()

            core_python = os.path.join(
                config_path,
                "install", "core", "python"
            )

            # pickle up the info needed to bootstrap the project python
            desktop_data = {
                "core_python_path": core_python,
                "config_path": config_path,
                "project": self.current_project,
                "proxy_data": {
                    "proxy_pipe": engine.site_comm.server_pipe,
                    "proxy_auth": engine.site_comm.server_authkey
                }
            }
            (_, pickle_data_file) = tempfile.mkstemp(suffix='.pkl')
            pickle.dump(desktop_data, open(pickle_data_file, "wb"))

            # update the values on the project updater in case they are needed
            self.update_project_config_widget.set_project_info(
                path_to_python, core_python, config_path, self.current_project)

            # get the path to the utilities module
            utilities_module_path = os.path.realpath(
                os.path.join(__file__, "..", "..", "utils", "bootstrap_utilities.py")
            )

            # Make sure the credentials are refreshed so the background process
            # has no problem launching.
            engine.refresh_user_credentials()
            # Ticket 26741: Avoid having odd DLL loading issues on windows
            self._push_dll_state()

            self.project_overlay.report_progress(
                self._LAUNCHING_PYTHON_RATIO,
                "Launching Python subprocess (%s)" % path_to_python
            )
            log.info("--- launching python subprocess (%s)" % path_to_python)

            os.environ["SHOTGUN_DESKTOP_CURRENT_USER"] = sgtk.authentication.serialize_user(
                sgtk.get_authenticated_user()
            )
            engine.execute_hook(
                "hook_launch_python",
                project_python=path_to_python,
                pickle_data_path=pickle_data_file,
                utilities_module_path=utilities_module_path,
            )
            self._pop_dll_state()

            # and remember it for next time
            self._save_setting("project_id", self.current_project["id"], site_specific=True)
        except (TankInvalidInterpreterLocationError, TankFileDoesNotExistError) as e:
            log.exception("Problem locating interpreter file:")
            self.setup_new_os_widget.show()
            self.project_overlay.hide()
            return
        except Exception as e:
            self.log_exception("Unexpected error while launching Python:")
            self._launch_failed(str(e))
        finally:
            if "SHOTGUN_DESKTOP_CURRENT_USER" in os.environ:
                del os.environ["SHOTGUN_DESKTOP_CURRENT_USER"]
<<<<<<< HEAD
=======

        self._pop_dll_state()

        # and remember it for next time
        self._save_setting("project_id", self.current_project["id"], site_specific=True)
>>>>>>> 4a54cbcb

    def slide_view(self, new_page, from_direction="right"):
        offsetx = self.ui.stack.frameRect().width()
        offsety = self.ui.stack.frameRect().height()
        current_page = self.ui.stack.currentWidget()

        new_page.setGeometry(0, 0, offsetx, offsety)

        if from_direction == "left":
            offsetx = -offsetx

        curr_pos = new_page.pos()
        new_page.move(curr_pos.x() + offsetx, curr_pos.y())
        new_page.show()
        new_page.raise_()

        anim_old = QtCore.QPropertyAnimation(current_page, "pos", self)
        anim_old.setDuration(500)
        anim_old.setStartValue(QtCore.QPoint(curr_pos.x(), curr_pos.y()))
        anim_old.setEndValue(QtCore.QPoint(curr_pos.x() - offsetx, curr_pos.y()))
        anim_old.setEasingCurve(QtCore.QEasingCurve.OutBack)

        anim_new = QtCore.QPropertyAnimation(new_page, "pos", self)
        anim_new.setDuration(500)
        anim_new.setStartValue(QtCore.QPoint(curr_pos.x() + offsetx, curr_pos.y()))
        anim_new.setEndValue(QtCore.QPoint(curr_pos.x(), curr_pos.y()))
        anim_new.setEasingCurve(QtCore.QEasingCurve.OutBack)

        anim_group = QtCore.QParallelAnimationGroup(self)
        anim_group.addAnimation(anim_old)
        anim_group.addAnimation(anim_new)

        def slide_finished():
            self.ui.stack.setCurrentWidget(new_page)
        anim_group.finished.connect(slide_finished)
        anim_group.start()

    def open_site_in_browser(self):
        url = shotgun.get_associated_sg_base_url()
        if self.current_project is not None:
            url = "%s/detail/Project/%d" % (url, self.current_project["id"])

        QtGui.QDesktopServices.openUrl(url)

    def handle_about(self):
        engine = sgtk.platform.current_engine()
        # If a Startup version was specified when engine.run was invoked
        # it's because we're running the new installer code and therefore
        # we have a startup version to show.
        if engine.startup_version:
            about = AboutScreen(parent=self, body="""
                <center>
                    App Version %s<br/>
                    Startup Version %s<br/>
                    Engine Version %s<br/>
                    Core Version %s
                </center>
            """ % (
                engine.app_version,
                engine.startup_version,
                engine.version,
                engine.sgtk.version)
            )
        else:
            about = AboutScreen(parent=self, body="""
                <center>
                    App Version %s<br/>
                    Engine Version %s<br/>
                    Core Version %s
                </center>
            """ % (
                engine.app_version,
                engine.version,
                engine.sgtk.version)
            )
        about.exec_()<|MERGE_RESOLUTION|>--- conflicted
+++ resolved
@@ -23,10 +23,7 @@
 
 import sgtk
 from sgtk.util import shotgun
-<<<<<<< HEAD
 from sgtk.bootstrap import ToolkitManager
-=======
->>>>>>> 4a54cbcb
 from sgtk.platform import constants
 from tank_vendor import shotgun_authentication as sg_auth
 from sgtk import TankInvalidInterpreterLocationError, TankFileDoesNotExistError
@@ -984,19 +981,10 @@
         self._sync_thread.sync_success.connect(self._sync_success)
         self._sync_thread.start()
 
-<<<<<<< HEAD
     def _pick_pipeline_configuration(self, pipeline_configurations, requested_pipeline_configuration_id, project):
         """
         Picks which pipeline configuration to be loaded based on user input or previously used
         pipeline settings.
-=======
-        # Check if the pipeline configuration is login based.
-        engine.check_login_based(core_root)
-
-        # Make sure the credentials are refreshed so the background process
-        # has no problem launching.
-        engine.refresh_user_credentials()
->>>>>>> 4a54cbcb
 
         :param list pipeline_configurations: List of dicionaries with keys 'id' and 'code'.
         :param dict project: Project entity dictionary with key 'id'.
@@ -1021,7 +1009,6 @@
             if self._is_primary_pc(pc):
                 primary_pipeline_configuration = pc
 
-<<<<<<< HEAD
             # If the current pipeline matches the one we are looking for.
             if pc["id"] == requested_pipeline_configuration_id:
                 pipeline_configuration_to_load = pc
@@ -1063,19 +1050,6 @@
         self.project_overlay.show_error_message(message)
 
     def _sync_success(self, config_path):
-=======
-        # Ticket 26741: Avoid having odd DLL loading issues on windows
-        self._push_dll_state()
-
-        engine.log_info("--- launching python subprocess (%s)" % path_to_python)
-        # Get the human user we authenticated as. Do not use get_authenticated_user. If the
-        # desktop is running on top of Shotgun Desktop 1.02, then desktop runs in legacy
-        # more where the authenticated user is None. Instead, use engine.get_current_user(),
-        # which knows the user used to actually log into desktop.
-        os.environ["SHOTGUN_DESKTOP_CURRENT_USER"] = sgtk.authentication.serialize_user(
-            engine.get_current_user()
-        )
->>>>>>> 4a54cbcb
         try:
 
             engine = sgtk.platform.current_engine()
@@ -1125,7 +1099,7 @@
             log.info("--- launching python subprocess (%s)" % path_to_python)
 
             os.environ["SHOTGUN_DESKTOP_CURRENT_USER"] = sgtk.authentication.serialize_user(
-                sgtk.get_authenticated_user()
+                engine.get_current_user()
             )
             engine.execute_hook(
                 "hook_launch_python",
@@ -1143,19 +1117,11 @@
             self.project_overlay.hide()
             return
         except Exception as e:
-            self.log_exception("Unexpected error while launching Python:")
+            engine.log_exception("Unexpected error while launching Python:")
             self._launch_failed(str(e))
         finally:
             if "SHOTGUN_DESKTOP_CURRENT_USER" in os.environ:
                 del os.environ["SHOTGUN_DESKTOP_CURRENT_USER"]
-<<<<<<< HEAD
-=======
-
-        self._pop_dll_state()
-
-        # and remember it for next time
-        self._save_setting("project_id", self.current_project["id"], site_specific=True)
->>>>>>> 4a54cbcb
 
     def slide_view(self, new_page, from_direction="right"):
         offsetx = self.ui.stack.frameRect().width()
