--- conflicted
+++ resolved
@@ -140,8 +140,4 @@
     - {"name": "tk-framework-qtwidgets", "version": "v2.x.x"}
     - {"name": "tk-framework-shotgunutils", "version": "v5.x.x"}
     - {"name": "tk-framework-adminui", "version": "v0.x.x"}
-<<<<<<< HEAD
-    - {"name": "tk-framework-desktopserver", "version": "v0.x.x"}
-=======
-    - {"name": "tk-framework-desktopserver", "version": "v1.x.x"}
->>>>>>> aa2dcfc5
+    - {"name": "tk-framework-desktopserver", "version": "v1.x.x"}