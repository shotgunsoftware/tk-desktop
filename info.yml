#
# Copyright (c) 2012 Shotgun Software, Inc
# ----------------------------------------------------
#
# Metadata defining the behavior and requirements for this engine

# expected fields in the configuration file for this engine
configuration:
<<<<<<< HEAD
    # NOTE: The 'sg_software_entity' setting is only temporary and
    #       will be removed once the Software entity becomes native
    #       in Shotgun
    sg_software_entity:
        type: str
        description: Flow Production Tracking CustomNonProjectEntity designated as the
                     Software entity until it becomes native.
        default_value: CustomNonProjectEntity23

=======
>>>>>>> 333c69e4
    software_entity_config_link:
        type: str
        description: Link to a Flow Production Tracking Support article detailing how to
                     configure Software entities for a site.
        default_value: "https://developer.shotgridsoftware.com/8085533c/?title=Shotgun+Integrations+Admin+Guide#configuring-software-launches"

    debug_logging:
        type: bool
        default_value: false
        description: Controls whether debug messages should be emitted to the logger

    default_group:
        type: str
        default_value: Studio
        description: "Controls the name of the default command grouping for any
                     commands that do not match any of the values in the groups
                     setting."

    run_at_startup:
        type: list
        description: "Controls what apps will run on startup.  This is a list
                     where each element is a dictionary with two keys:
                     'app_instance' and 'name'.
                     The 'app_instance' value connects this entry to a
                     particular app instance defined in the environment
                     configuration file.
                     The 'name' is the menu name of the command to run when
                     desktop starts up. If 'name' is '', then all commands from
                     the given app instance are started.

                     To add the 'Apps' tab (which contains the app launcher),
                     add the following startup command to the list:
                       {app_instance: '', name: 'Apps'}
                     "
        allows_empty: True
        default_value: [{app_instance: '', name: Apps}]
        values:
            type: dict
            items:
                name: { type: str }
                app_instance: { type: str }

    groups:
        type: list
        description: "A list of dictionaries that define what commands get put
                     in which groups.  Each dictionary entry needs to have the
                     following keys: name - the name of the group, matches - a
                     list of strings for what commands to add to the group.

                     As commands are added to the engine, each match from the
                     group's matches list will be treated as a case insensitive
                     glob style match against the command's display name.  If
                     there is a match then the command will be added to the
                     group.  For example '*Maya*' will match against any command
                     that contains the string 'maya' in the display name,
                     regardless of case.

                     It is possible for a command to show up in multiple groups
                     if it has matches against multiple groups."
        values:
            type: dict
            items:
                name: { type: str }
                matches:
                    type: list
                    allows_empty: False
                    values: { type: str }
        allows_empty: True
        default_value: []

    show_recents:
        type: bool
        default_value: true
        description: Controls whether to show the recently clicked on commands

    collapse_rules:
        type: list
        description: "A list of dictionaries that define how to collapse multile
                     commands into a single button in the GUI. Each dictionary
                     needs to have the following keys: match - a string that will
                     match against the display name of a registered command,
                     button_label - what the text label of the resulting button
                     should be, menu_label - what the text label of the item in
                     the button's menu should be.

                     As commands are added to the engine, their display name will
                     be compared to each match in turn. The match string can
                     contain '$' style variables, which will be matched against
                     any single word in the dislay name of the command. Those
                     '$' variables are available for use in the button_label and
                     the menu_label.

                     For example a match of 'Launch $APP $VERSION' will match
                     any display name made up of 'Launch' followed by two words.
                     If the display name is 'Launch Maya 2014' then this would
                     match, and the value of '$APP' would be 'Maya' and the value
                     of '$VERSION' would be '2014'.

                     If menu_label is the special string 'None' then the button
                     name will be translated per the value of button_label, but
                     no menu entry will be added for the commands.  If multiple
                     commands collapse down to a button in this way, only the
                     first one will be registered.

                     If a display name does not match any collapse rule, then it
                     will show up as a button without any menu. The first matching
                     rule will determine the button and menu labels."
        values:
            type: dict
            items:
                match: { type: str }
                button_label: { type: str }
                menu_label: { type: str }
        allows_empty: True
        default_value:
        - {button_label: $app, match: Launch $app, menu_label: None}

    hook_launch_python:
        type: hook
        default_value: launch_python
        description: "This hook is responsible for launching the python interpreter
                     for a specific project.  The first argument to the hook is
                     'project_python', the path to the python interpreter to be
                     launched.  The next argument to the hook is 'pickle_data_path'
                     which is a full path to a python pickle that contains the
                     info needed to initialize the project's tk-desktop engine
                     and talk back to the desktop GUI.  The third argument is
                     the path to a utilities python module.  This module should
                     be loaded in the new interpreter and used to start up the
                     engine."



# the Shotgun fields that this engine needs in order to operate correctly
requires_shotgun_fields:


# More verbose description of this item
display_name: "Flow Production Tracking"
description: "The engine that runs inside the Flow Production Tracking desktop application"

# Required minimum versions for this item to run
requires_shotgun_version:
requires_core_version: "v0.19.18"

frameworks:
    - {"name": "tk-framework-qtwidgets", "version": "v2.x.x", "minimum_version": "v2.9.0"}
    - {"name": "tk-framework-shotgunutils", "version": "v5.x.x", "minimum_version": "v5.7.1"}
    - {"name": "tk-framework-adminui", "version": "v0.x.x", "minimum_version": "v0.6.0"}
    - {"name": "tk-framework-desktopserver", "version": "v1.x.x", "minimum_version": "v1.4.0"}<|MERGE_RESOLUTION|>--- conflicted
+++ resolved
@@ -6,18 +6,6 @@
 
 # expected fields in the configuration file for this engine
 configuration:
-<<<<<<< HEAD
-    # NOTE: The 'sg_software_entity' setting is only temporary and
-    #       will be removed once the Software entity becomes native
-    #       in Shotgun
-    sg_software_entity:
-        type: str
-        description: Flow Production Tracking CustomNonProjectEntity designated as the
-                     Software entity until it becomes native.
-        default_value: CustomNonProjectEntity23
-
-=======
->>>>>>> 333c69e4
     software_entity_config_link:
         type: str
         description: Link to a Flow Production Tracking Support article detailing how to
